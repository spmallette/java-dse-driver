--- conflicted
+++ resolved
@@ -16,13 +16,8 @@
     </parent>
 
     <groupId>com.datastax.cassandra</groupId>
-<<<<<<< HEAD
     <artifactId>dse-parent</artifactId>
     <version>1.2.0-eap6-SNAPSHOT</version>
-=======
-    <artifactId>cassandra-driver-parent</artifactId>
-    <version>3.2.0-SNAPSHOT</version>
->>>>>>> a13c5d5f
     <packaging>pom</packaging>
     <name>DataStax Enterprise Java Driver</name>
     <url>https://github.com/datastax/java-driver-dse</url>
@@ -40,12 +35,8 @@
 
     <properties>
         <project.build.sourceEncoding>UTF-8</project.build.sourceEncoding>
-<<<<<<< HEAD
         <cassandra.version>5.0.3</cassandra.version>
         <dse>true</dse>
-=======
-        <cassandra.version>3.10</cassandra.version>
->>>>>>> a13c5d5f
         <java.version>1.6</java.version>
         <log4j.version>1.2.17</log4j.version>
         <slf4j-log4j12.version>1.7.6</slf4j-log4j12.version>
@@ -220,47 +211,6 @@
             </build>
         </profile>
 
-        <!--
-        This profile excludes all JDK 8 dependent tests from being
-        run with legacy JDKs (6 or 7).
-        It is automatically activated when a legacy JDK is in use.
-        Note that running tests with a legacy JDK require
-        that you provide a non-legacy JDK for CCM through the
-        system property ccm.java.home.
-        -->
-        <profile>
-            <id>legacy-jdks</id>
-            <activation>
-                <jdk>[,1.8)</jdk>
-            </activation>
-            <build>
-                <plugins>
-                    <plugin>
-                        <!-- exclude Jdk8* test classes from being compiled -->
-                        <groupId>org.apache.maven.plugins</groupId>
-                        <artifactId>maven-compiler-plugin</artifactId>
-                        <configuration>
-                            <testExcludes>
-                                <exclude>**/Jdk8*.java</exclude>
-                            </testExcludes>
-                        </configuration>
-                    </plugin>
-                    <plugin>
-                        <!-- exclude Jdk* test classes from being run
-                        This is needed in event that code was built with JDK8
-                        and tests are ran with JDK6 or 7. -->
-                        <artifactId>maven-surefire-plugin</artifactId>
-                        <version>2.16</version>
-                        <configuration>
-                            <excludes>
-                                <exclude>**/Jdk8*.java</exclude>
-                            </excludes>
-                        </configuration>
-                    </plugin>
-                </plugins>
-            </build>
-        </profile>
-
     </profiles>
 
     <build>
@@ -335,39 +285,6 @@
                     <!-- do NOT specify arguments tag here as it would override the arguments tag in this plugin's definition in the parent POM -->
                 </configuration>
             </plugin>
-<<<<<<< HEAD
-=======
-            <plugin>
-                <groupId>org.codehaus.mojo</groupId>
-                <artifactId>clirr-maven-plugin</artifactId>
-                <version>2.7</version>
-                <executions>
-                    <execution>
-                        <phase>compile</phase>
-                        <goals>
-                            <goal>check</goal>
-                        </goals>
-                    </execution>
-                </executions>
-                <configuration>
-                    <comparisonVersion>3.1.3</comparisonVersion>
-                    <ignoredDifferencesFile>../clirr-ignores.xml</ignoredDifferencesFile>
-                </configuration>
-                <!--
-                Workaround to make clirr plugin work with Java 8.
-                The bug is actually in the BCEL library,
-                see https://issues.apache.org/jira/browse/BCEL-173.
-                See also https://github.com/RichardWarburton/lambda-behave/issues/31#issuecomment-86052095
-                -->
-                <dependencies>
-                    <dependency>
-                        <groupId>com.google.code.findbugs</groupId>
-                        <artifactId>bcel-findbugs</artifactId>
-                        <version>6.0</version>
-                    </dependency>
-                </dependencies>
-            </plugin>
->>>>>>> a13c5d5f
             <!--
             To update license headers run:
             mvn license:format
