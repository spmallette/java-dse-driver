--- conflicted
+++ resolved
@@ -1,4 +1,12 @@
 ## Changelog
+
+### 1.2.0-rc3 (in progress)
+
+Merged from OSS 3.x:
+
+- [bug] JAVA-1415: Correctly report if a UDT column is frozen.
+- [bug] JAVA-1418: Make Guava version detection more reliable.
+
 
 ### 1.2.0-rc2
 
@@ -20,18 +28,6 @@
 - [improvement] JAVA-1328: Provide compatibility with Guava 20.
 - [improvement] JAVA-1247: Disable idempotence warnings.
 - [improvement] JAVA-1286: Support setting and retrieving udt fields in QueryBuilder.
-<<<<<<< HEAD
-=======
-- [bug] JAVA-1415: Correctly report if a UDT column is frozen.
-- [bug] JAVA-1418: Make Guava version detection more reliable.
-
-Merged from 3.1.x branch:
-
-- [bug] JAVA-1371: Reintroduce connection pool timeout.
-- [bug] JAVA-1313: Copy SerialConsistencyLevel to PreparedStatement.
-- [documentation] JAVA-1334: Clarify documentation of method `addContactPoints`.
-- [improvement] JAVA-1357: Document that getReplicas only returns replicas of the last token in range.
->>>>>>> a0791209
 - [bug] JAVA-1404: Fix min token handling in TokenRange.contains.
 
 
