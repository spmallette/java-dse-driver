## Changelog

### 1.3.0 (in progress)

Merged from OSS 3.x:

- [bug] JAVA-1469: Update LoggingRetryPolicy to deal with SLF4J-353.
- [improvement] JAVA-1203: Upgrade Metrics to allow usage in OSGi.
- [bug] JAVA-1407: KeyspaceMetadata exportAsString should export user types in topological sort order.
- [bug] JAVA-1455: Mapper support using unset for null values.
- [bug] JAVA-1464: Allow custom codecs with non public constructors in @Param.
- [bug] JAVA-1470: Querying multiple pages overrides WrappedStatement.
- [improvement] JAVA-1428: Upgrade logback and jackson dependencies.
- [documentation] JAVA-1463: Revisit speculative execution docs.
- [documentation] JAVA-1466: Revisit timestamp docs.
- [documentation] JAVA-1445: Clarify how nodes are penalized in LatencyAwarePolicy docs.
- [improvement] JAVA-1446: Support 'DEFAULT UNSET' in Query Builder JSON Insert.
- [improvement] JAVA-1443: Add groupBy method to Select statement.
- [improvement] JAVA-1458: Check thread in mapper sync methods.
- [improvement] JAVA-1488: Upgrade Netty to 4.0.47.Final.
<<<<<<< HEAD
=======
- [improvement] JAVA-1460: Add speculative execution number to ExecutionInfo
- [improvement] JAVA-1431: Improve error handling during pool initialization.
>>>>>>> 026f5fbb


### 1.2.4

- [bug] JAVA-1447: Avoid NPE when checking GraphNode type.
- [documentation] JAVA-1451: Apache TinkerPop client integration doc updates.
- [improvement] JAVA-1452: Provide external links to Apache TinkerPop in javadoc.
- [improvement] JAVA-1453: Change call to TinkerIoRegistry#instance() to the backward compatible one.
- [improvement] JAVA-1427: DseGSSAPIAuthProvider should provide method for existing Subject.
- [documentation] JAVA-1331: "g not defined" graph error topic in FAQ.
- [bug] JAVA-1432: Check null results in Row-to-TinkerPop/GraphSON2 function.


### 1.2.3

- [bug] JAVA-1433: Remove infinite recursion in Graph elements toString().

Merged from OSS 3.x:

- [new feature] JAVA-1174: Add ifNotExists option to mapper.
- [improvement] JAVA-1414: Optimize Metadata.escapeId and Metadata.handleId.
- [improvement] JAVA-1310: Make mapper's ignored properties configurable.
- [improvement] JAVA-1316: Add strategy for resolving properties into CQL names.
- [bug] JAVA-1429: Prevent heartbeats until connection is fully initialized.


### 1.2.2

- [improvement] Add integration tests for graph predicates.
- [improvement] Add code examples for proxy auth and graph.


### 1.2.1

- [bug] JAVA-1424: Handle new WRITE_FAILURE and READ_FAILURE format in DSE v1 protocol.


### 1.2.0

- [bug] JAVA-1421: Use Optimal string alignment distance algorithm for fuzzy predicates.


### 1.2.0-rc3

- [improvement] JAVA-1416: Use haversine distance in Geo predicates.

Merged from OSS 3.x:

- [bug] JAVA-1415: Correctly report if a UDT column is frozen.
- [bug] JAVA-1418: Make Guava version detection more reliable.


### 1.2.0-rc2

- revert JAVA-1241 (go back to Netty 4.0)


### 1.2.0-rc1

- [bug] JAVA-1406: Handle unprepared error in continuous paging.
- [improvement] JAVA-1409: Upgrade to tinkerpop 3.2.4.

Merged from OSS 3.x:

- [new feature] JAVA-1364: Enable creation of SSLHandler with remote address information.
- [improvement] JAVA-1308: CodecRegistry performance improvements.
- [improvement] JAVA-1241: Upgrade Netty to 4.1.x.
- [improvement] JAVA-1287: Add CDC to TableOptionsMetadata and Schema Builder.
- [improvement] JAVA-1392: Reduce lock contention in RPTokenFactory.
- [improvement] JAVA-1328: Provide compatibility with Guava 20.
- [improvement] JAVA-1247: Disable idempotence warnings.
- [improvement] JAVA-1286: Support setting and retrieving udt fields in QueryBuilder.
- [bug] JAVA-1404: Fix min token handling in TokenRange.contains.


### 1.2.0-eap5

- [bug] JAVA-1390: Preserve original error when a continuous paging query times out on the client.
- [improvement] JAVA-1391: Fail if batch children use proxy auth.
- [improvement] JAVA-1319: Add support for DSE DateRangeType.

Merged from OSS 3.1.x:

- [bug] JAVA-1313: Copy SerialConsistencyLevel to PreparedStatement.
- [documentation] JAVA-1334: Clarify documentation of method `addContactPoints`.
- [improvement] JAVA-1357: Document that getReplicas only returns replicas of the last token in range.

Cherry-picked from OSS 3.x:

- [new feature] JAVA-1362: Send query options flags as [int] for Protocol V5+.
- [bug] JAVA-1397: Handle duration as native datatype in protocol v5+.


### 1.2.0-eap4

- [bug] JAVA-1374: Reintroduce Geo.inside(V).
- [improvement] JAVA-1372: Expose routing token instead of range.
- [new feature] JAVA-1381: Add Units to Geo.inside() predicates.
- [improvement] JAVA-1375: Improve error management for continuous queries
- [bug] JAVA-1383: Add java-dse-graph and dependencies to tarball.

Merged from OSS 3.1.x:

- [bug] JAVA-1371: Reintroduce connection pool timeout.

Cherry-picked from OSS 3.x:

- [new feature] JAVA-1248: Implement "beta" flag for native protocol v5.
- [improvement] JAVA-1367: Make protocol negotiation more resilient.


### 1.2.0-eap3

- [new feature] JAVA-1347: Add support for duration type.
- [bug] JAVA-1358: Add getCenter/getRadius to Distance.
- [improvement] JAVA-1354: Expose workload set from DSE node metadata.
- [new feature] JAVA-1343: Add Time() and Date() types for Graph.
- [new feature] JAVA-1338: Add new `fuzzy/tokenFuzzy` and `phrase` predicates in Graph.


### 1.2.0-eap2

- [improvement] JAVA-1335: Show Row-Level Access Control in DSE CQL metadata.
- [bug] JAVA-1330: Add un/register for SchemaChangeListener in DelegatingCluster
- [bug] JAVA-1351: Include Custom Payload in Request.copy.
- [improvement] JAVA-1264: Provide support for ProxyAuthentication.
- [bug] JAVA-1341: Handle null row in GraphSON 2.0 results


### 1.1.1-beta1

- [improvement] JAVA-1250: Provide a Fluent API for DSE Graph.


### 1.1.0

- [improvement] JAVA-1251: Update to depend on cassandra-driver-core 3.1.0.


### 1.0.0

- [improvement] JAVA-1222: Add GraphStatement.setIdempotent.
- [improvement] JAVA-1225: Log warnings about the new retry policy behavior.
- [bug] JAVA-1230: Force Well-Known Binary encoding to little-endian.


### 1.0.0-eap5

- [bug] JAVA-1183: Change default traversal source to 'g'.
- [improvement] JAVA-1081: Vertex Properties don't handle multiple cardinality / rich properties.
- [improvement] JAVA-1146: Graph module serde improvements.
- [improvement] JAVA-1125: Improvements to Path class.
- [improvement] JAVA-1066: Enable per-GraphStatement and GraphOptions socket timeouts.


### 1.0.0-eap4

- [new feature] JAVA-1098: Route graph analytics queries to the Spark master.
- [bug] JAVA-1076: Handle WKT 'EMPTY' keyword in Geospatial types.
- [improvement] JAVA-1106: Remove Circle type.
- [improvement] JAVA-1129: Don't expose graph alias in user API.
- [improvement] JAVA-1104: Expose methods to set CLs and Timestamp on GraphStatement.


### 1.0.0-eap3

- [new feature] JAVA-1107: add Geometry#contains().


### 1.0.0-eap2

- [new feature] JAVA-1080: Expose automatic inference of GraphResult.


### 1.0.0-eap1

- [new feature] JAVA-1022: Geospatial types.
- [new feature] JAVA-864: Initial graph integration.
- [improvement] JAVA-1024: Allow overriding of default JAAS login configuration.<|MERGE_RESOLUTION|>--- conflicted
+++ resolved
@@ -18,11 +18,8 @@
 - [improvement] JAVA-1443: Add groupBy method to Select statement.
 - [improvement] JAVA-1458: Check thread in mapper sync methods.
 - [improvement] JAVA-1488: Upgrade Netty to 4.0.47.Final.
-<<<<<<< HEAD
-=======
 - [improvement] JAVA-1460: Add speculative execution number to ExecutionInfo
 - [improvement] JAVA-1431: Improve error handling during pool initialization.
->>>>>>> 026f5fbb
 
 
 ### 1.2.4
