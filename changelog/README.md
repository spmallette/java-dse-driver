## Changelog

### 1.3.0 (in progress)

Merged from OSS 3.x:

- [bug] JAVA-1469: Update LoggingRetryPolicy to deal with SLF4J-353.
- [improvement] JAVA-1203: Upgrade Metrics to allow usage in OSGi.
- [bug] JAVA-1407: KeyspaceMetadata exportAsString should export user types in topological sort order.
- [bug] JAVA-1455: Mapper support using unset for null values.
- [bug] JAVA-1464: Allow custom codecs with non public constructors in @Param.
- [bug] JAVA-1470: Querying multiple pages overrides WrappedStatement.
<<<<<<< HEAD
=======
- [improvement] JAVA-1428: Upgrade logback and jackson dependencies.
- [documentation] JAVA-1463: Revisit speculative execution docs.
- [documentation] JAVA-1466: Revisit timestamp docs.
>>>>>>> 1050d339


### 1.2.4

- [bug] JAVA-1447: Avoid NPE when checking GraphNode type.
- [documentation] JAVA-1451: Apache TinkerPop client integration doc updates.
- [improvement] JAVA-1452: Provide external links to Apache TinkerPop in javadoc.
- [improvement] JAVA-1453: Change call to TinkerIoRegistry#instance() to the backward compatible one.
- [improvement] JAVA-1427: DseGSSAPIAuthProvider should provide method for existing Subject.
- [documentation] JAVA-1331: "g not defined" graph error topic in FAQ.
- [bug] JAVA-1432: Check null results in Row-to-TinkerPop/GraphSON2 function.


### 1.2.3

- [bug] JAVA-1433: Remove infinite recursion in Graph elements toString().

Merged from OSS 3.x:

- [new feature] JAVA-1174: Add ifNotExists option to mapper.
- [improvement] JAVA-1414: Optimize Metadata.escapeId and Metadata.handleId.
- [improvement] JAVA-1310: Make mapper's ignored properties configurable.
- [improvement] JAVA-1316: Add strategy for resolving properties into CQL names.
- [bug] JAVA-1429: Prevent heartbeats until connection is fully initialized.


### 1.2.2

- [improvement] Add integration tests for graph predicates.
- [improvement] Add code examples for proxy auth and graph.


### 1.2.1

- [bug] JAVA-1424: Handle new WRITE_FAILURE and READ_FAILURE format in DSE v1 protocol.


### 1.2.0

- [bug] JAVA-1421: Use Optimal string alignment distance algorithm for fuzzy predicates.


### 1.2.0-rc3

- [improvement] JAVA-1416: Use haversine distance in Geo predicates.

Merged from OSS 3.x:

- [bug] JAVA-1415: Correctly report if a UDT column is frozen.
- [bug] JAVA-1418: Make Guava version detection more reliable.


### 1.2.0-rc2

- revert JAVA-1241 (go back to Netty 4.0)


### 1.2.0-rc1

- [bug] JAVA-1406: Handle unprepared error in continuous paging.
- [improvement] JAVA-1409: Upgrade to tinkerpop 3.2.4.

Merged from OSS 3.x:

- [new feature] JAVA-1364: Enable creation of SSLHandler with remote address information.
- [improvement] JAVA-1308: CodecRegistry performance improvements.
- [improvement] JAVA-1241: Upgrade Netty to 4.1.x.
- [improvement] JAVA-1287: Add CDC to TableOptionsMetadata and Schema Builder.
- [improvement] JAVA-1392: Reduce lock contention in RPTokenFactory.
- [improvement] JAVA-1328: Provide compatibility with Guava 20.
- [improvement] JAVA-1247: Disable idempotence warnings.
- [improvement] JAVA-1286: Support setting and retrieving udt fields in QueryBuilder.
- [bug] JAVA-1404: Fix min token handling in TokenRange.contains.


### 1.2.0-eap5

- [bug] JAVA-1390: Preserve original error when a continuous paging query times out on the client.
- [improvement] JAVA-1391: Fail if batch children use proxy auth.
- [improvement] JAVA-1319: Add support for DSE DateRangeType.

Merged from OSS 3.1.x:

- [bug] JAVA-1313: Copy SerialConsistencyLevel to PreparedStatement.
- [documentation] JAVA-1334: Clarify documentation of method `addContactPoints`.
- [improvement] JAVA-1357: Document that getReplicas only returns replicas of the last token in range.

Cherry-picked from OSS 3.x:

- [new feature] JAVA-1362: Send query options flags as [int] for Protocol V5+.
- [bug] JAVA-1397: Handle duration as native datatype in protocol v5+.


### 1.2.0-eap4

- [bug] JAVA-1374: Reintroduce Geo.inside(V).
- [improvement] JAVA-1372: Expose routing token instead of range.
- [new feature] JAVA-1381: Add Units to Geo.inside() predicates.
- [improvement] JAVA-1375: Improve error management for continuous queries
- [bug] JAVA-1383: Add java-dse-graph and dependencies to tarball.

Merged from OSS 3.1.x:

- [bug] JAVA-1371: Reintroduce connection pool timeout.

Cherry-picked from OSS 3.x:

- [new feature] JAVA-1248: Implement "beta" flag for native protocol v5.
- [improvement] JAVA-1367: Make protocol negotiation more resilient.


### 1.2.0-eap3

- [new feature] JAVA-1347: Add support for duration type.
- [bug] JAVA-1358: Add getCenter/getRadius to Distance.
- [improvement] JAVA-1354: Expose workload set from DSE node metadata.
- [new feature] JAVA-1343: Add Time() and Date() types for Graph.
- [new feature] JAVA-1338: Add new `fuzzy/tokenFuzzy` and `phrase` predicates in Graph.


### 1.2.0-eap2

- [improvement] JAVA-1335: Show Row-Level Access Control in DSE CQL metadata.
- [bug] JAVA-1330: Add un/register for SchemaChangeListener in DelegatingCluster
- [bug] JAVA-1351: Include Custom Payload in Request.copy.
- [improvement] JAVA-1264: Provide support for ProxyAuthentication.
- [bug] JAVA-1341: Handle null row in GraphSON 2.0 results


### 1.1.1-beta1

- [improvement] JAVA-1250: Provide a Fluent API for DSE Graph.


### 1.1.0

- [improvement] JAVA-1251: Update to depend on cassandra-driver-core 3.1.0.


### 1.0.0

- [improvement] JAVA-1222: Add GraphStatement.setIdempotent.
- [improvement] JAVA-1225: Log warnings about the new retry policy behavior.
- [bug] JAVA-1230: Force Well-Known Binary encoding to little-endian.


### 1.0.0-eap5

- [bug] JAVA-1183: Change default traversal source to 'g'.
- [improvement] JAVA-1081: Vertex Properties don't handle multiple cardinality / rich properties.
- [improvement] JAVA-1146: Graph module serde improvements.
- [improvement] JAVA-1125: Improvements to Path class.
- [improvement] JAVA-1066: Enable per-GraphStatement and GraphOptions socket timeouts.


### 1.0.0-eap4

- [new feature] JAVA-1098: Route graph analytics queries to the Spark master.
- [bug] JAVA-1076: Handle WKT 'EMPTY' keyword in Geospatial types.
- [improvement] JAVA-1106: Remove Circle type.
- [improvement] JAVA-1129: Don't expose graph alias in user API.
- [improvement] JAVA-1104: Expose methods to set CLs and Timestamp on GraphStatement.


### 1.0.0-eap3

- [new feature] JAVA-1107: add Geometry#contains().


### 1.0.0-eap2

- [new feature] JAVA-1080: Expose automatic inference of GraphResult.


### 1.0.0-eap1

- [new feature] JAVA-1022: Geospatial types.
- [new feature] JAVA-864: Initial graph integration.
- [improvement] JAVA-1024: Allow overriding of default JAAS login configuration.<|MERGE_RESOLUTION|>--- conflicted
+++ resolved
@@ -10,12 +10,9 @@
 - [bug] JAVA-1455: Mapper support using unset for null values.
 - [bug] JAVA-1464: Allow custom codecs with non public constructors in @Param.
 - [bug] JAVA-1470: Querying multiple pages overrides WrappedStatement.
-<<<<<<< HEAD
-=======
 - [improvement] JAVA-1428: Upgrade logback and jackson dependencies.
 - [documentation] JAVA-1463: Revisit speculative execution docs.
 - [documentation] JAVA-1466: Revisit timestamp docs.
->>>>>>> 1050d339
 
 
 ### 1.2.4
