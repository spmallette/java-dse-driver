## Changelog

<<<<<<< HEAD
### 1.2.2

- [improvement] Add integration tests for graph predicates.
- [improvement] Add code examples for proxy auth and graph.


### 1.2.1

- [bug] JAVA-1424: Handle new WRITE_FAILURE and READ_FAILURE format in DSE v1 protocol.


### 1.2.0

- [bug] JAVA-1421: Use Optimal string alignment distance algorithm for fuzzy predicates.


### 1.2.0-rc3

- [improvement] JAVA-1416: Use haversine distance in Geo predicates.

Merged from OSS 3.x:

- [bug] JAVA-1415: Correctly report if a UDT column is frozen.
- [bug] JAVA-1418: Make Guava version detection more reliable.


### 1.2.0-rc2

- revert JAVA-1241 (go back to Netty 4.0)


### 1.2.0-rc1

- [bug] JAVA-1406: Handle unprepared error in continuous paging.
- [improvement] JAVA-1409: Upgrade to tinkerpop 3.2.4.

Merged from OSS 3.x:
=======
### 3.2.0
>>>>>>> cc6ec29e

- [new feature] JAVA-1364: Enable creation of SSLHandler with remote address information.
- [improvement] JAVA-1308: CodecRegistry performance improvements.
- [improvement] JAVA-1287: Add CDC to TableOptionsMetadata and Schema Builder.
- [improvement] JAVA-1392: Reduce lock contention in RPTokenFactory.
- [improvement] JAVA-1328: Provide compatibility with Guava 20.
- [improvement] JAVA-1247: Disable idempotence warnings.
- [improvement] JAVA-1286: Support setting and retrieving udt fields in QueryBuilder.
<<<<<<< HEAD
- [bug] JAVA-1404: Fix min token handling in TokenRange.contains.


### 1.2.0-eap5
=======
- [bug] JAVA-1415: Correctly report if a UDT column is frozen.
- [bug] JAVA-1418: Make Guava version detection more reliable.
- [new feature] JAVA-1174: Add ifNotExists option to mapper.
- [improvement] JAVA-1414: Optimize Metadata.escapeId and Metadata.handleId.
- [improvement] JAVA-1310: Make mapper's ignored properties configurable.
- [improvement] JAVA-1316: Add strategy for resolving properties into CQL names.
- [bug] JAVA-1424: Handle new WRITE_FAILURE and READ_FAILURE format in v5 protocol.

Merged from 3.1.x branch:

- [bug] JAVA-1371: Reintroduce connection pool timeout.
- [bug] JAVA-1313: Copy SerialConsistencyLevel to PreparedStatement.
- [documentation] JAVA-1334: Clarify documentation of method `addContactPoints`.
- [improvement] JAVA-1357: Document that getReplicas only returns replicas of the last token in range.
- [bug] JAVA-1404: Fix min token handling in TokenRange.contains.
- [bug] JAVA-1429: Prevent heartbeats until connection is fully initialized.
>>>>>>> cc6ec29e

- [bug] JAVA-1390: Preserve original error when a continuous paging query times out on the client.
- [improvement] JAVA-1391: Fail if batch children use proxy auth.
- [improvement] JAVA-1319: Add support for DSE DateRangeType.

Merged from OSS 3.1.x:

- [bug] JAVA-1313: Copy SerialConsistencyLevel to PreparedStatement.
- [documentation] JAVA-1334: Clarify documentation of method `addContactPoints`.
- [improvement] JAVA-1357: Document that getReplicas only returns replicas of the last token in range.

Cherry-picked from OSS 3.x:

- [new feature] JAVA-1362: Send query options flags as [int] for Protocol V5+.
- [bug] JAVA-1397: Handle duration as native datatype in protocol v5+.


<<<<<<< HEAD
### 1.2.0-eap4

- [bug] JAVA-1374: Reintroduce Geo.inside(V).
- [improvement] JAVA-1372: Expose routing token instead of range.
- [new feature] JAVA-1381: Add Units to Geo.inside() predicates.
- [improvement] JAVA-1375: Improve error management for continuous queries
- [bug] JAVA-1383: Add java-dse-graph and dependencies to tarball.

Merged from OSS 3.1.x:
=======
- [bug] JAVA-1330: Add un/register for SchemaChangeListener in DelegatingCluster
- [bug] JAVA-1351: Include Custom Payload in Request.copy.
- [bug] JAVA-1346: Reset heartbeat only on client reads (not writes).
- [improvement] JAVA-866: Support tuple notation in QueryBuilder.eq/in.


### 3.1.2

- [bug] JAVA-1321: Wrong OSGi dependency version for Guava.

Merged from 3.0.x branch:

- [bug] JAVA-1312: QueryBuilder modifies selected columns when manually selected.
- [improvement] JAVA-1303: Add missing BoundStatement.setRoutingKey(ByteBuffer...)
- [improvement] JAVA-262: Make internal executors customizable


### 3.1.1

- [bug] JAVA-1284: ClockFactory should check system property before attempting to load Native class.
- [bug] JAVA-1255: Allow nested UDTs to be used in Mapper.
- [bug] JAVA-1279: Mapper should exclude Groovy's "metaClass" property when looking for mapped properties

Merged from 3.0.x branch:

- [improvement] JAVA-1246: Driver swallows the real exception in a few cases
- [improvement] JAVA-1261: Throw error when attempting to page in I/O thread.
- [bug] JAVA-1258: Regression: Mapper cannot map a materialized view after JAVA-1126.
- [bug] JAVA-1101: Batch and BatchStatement should consider inner statements to determine query idempotence
- [improvement] JAVA-1262: Use ParseUtils for quoting & unquoting.
- [improvement] JAVA-1275: Use Netty's default thread factory
- [bug] JAVA-1285: QueryBuilder routing key auto-discovery should handle case-sensitive column names.
- [bug] JAVA-1283: Don't cache failed query preparations in the mapper.
- [improvement] JAVA-1277: Expose AbstractSession.checkNotInEventLoop.
- [bug] JAVA-1272: BuiltStatement not able to print its query string if it contains mapped UDTs.
- [bug] JAVA-1292: 'Adjusted frame length' error breaks driver's ability to read data.
- [improvement] JAVA-1293: Make DecoderForStreamIdSize.MAX_FRAME_LENGTH configurable.
- [improvement] JAVA-1053: Add a metric for authentication errors
- [improvement] JAVA-1263: Eliminate unnecessary memory copies in FrameCompressor implementations.
- [improvement] JAVA-893: Make connection pool non-blocking


### 3.1.0

- [new feature] JAVA-1153: Add PER PARTITION LIMIT to Select QueryBuilder.
- [improvement] JAVA-743: Add JSON support to QueryBuilder.
- [improvement] JAVA-1233: Update HdrHistogram to 2.1.9.
- [improvement] JAVA-1233: Update Snappy to 1.1.2.6.
- [bug] JAVA-1161: Preserve full time zone info in ZonedDateTimeCodec and DateTimeCodec.
- [new feature] JAVA-1157: Allow asynchronous paging of Mapper Result.
- [improvement] JAVA-1212: Don't retry non-idempotent statements by default.
- [improvement] JAVA-1192: Make EventDebouncer settings updatable at runtime.
- [new feature] JAVA-541: Add polymorphism support to object mapper.
- [new feature] JAVA-636: Allow @Column annotations on getters/setters as well as fields.
- [new feature] JAVA-984: Allow non-void setters in object mapping.
- [new feature] JAVA-1055: Add ErrorAware load balancing policy.

Merged from 3.0.x branch:

- [bug] JAVA-1179: Request objects should be copied when executed.
- [improvement] JAVA-1182: Throw error when synchronous call made on I/O thread.
- [bug] JAVA-1184: Unwrap StatementWrappers when extracting column definitions.
- [bug] JAVA-1132: Executing bound statement with no variables results in exception with protocol v1.
- [improvement] JAVA-1040: SimpleStatement parameters support in QueryLogger.
- [improvement] JAVA-1151: Fail fast if HdrHistogram is not in the classpath.
- [improvement] JAVA-1154: Allow individual Statement to cancel the read timeout.
- [bug] JAVA-1074: Fix documentation around default timestamp generator.
- [improvement] JAVA-1109: Document SSLOptions changes in upgrade guide.
- [improvement] JAVA-1065: Add method to create token from partition key values.
- [improvement] JAVA-1136: Enable JDK signature check in module driver-extras.
- [improvement] JAVA-866: Support tuple notation in QueryBuilder.eq/in.
- [bug] JAVA-1140: Use same connection to check for schema agreement after a DDL query.
- [improvement] JAVA-1113: Support Cassandra 3.4 LIKE operator in QueryBuilder.
- [improvement] JAVA-1086: Support Cassandra 3.2 CAST function in QueryBuilder.
- [bug] JAVA-1095: Check protocol version for custom payload before sending the query.
- [improvement] JAVA-1133: Add OSGi headers to cassandra-driver-extras.
- [bug] JAVA-1137: Incorrect string returned by DataType.asFunctionParameterString() for collections and tuples.
- [bug] JAVA-1046: (Dynamic)CompositeTypes need to be parsed as string literal, not blob.
- [improvement] JAVA-1164: Clarify documentation on Host.listenAddress and broadcastAddress.
- [improvement] JAVA-1171: Add Host method to determine if DSE Graph is enabled.
- [improvement] JAVA-1069: Bootstrap driver-examples module.
- [documentation] JAVA-1150: Add example and FAQ entry about ByteBuffer/BLOB.
- [improvement] JAVA-1011: Expose PoolingOptions default values.
- [improvement] JAVA-630: Don't process DOWN events for nodes that have active connections.
- [improvement] JAVA-851: Improve UUIDs javadoc with regard to user-provided timestamps.
- [improvement] JAVA-979: Update javadoc for RegularStatement toString() and getQueryString() to indicate that consistency level and other parameters are not maintained in the query string.
- [bug] JAVA-1068: Unwrap StatementWrappers when hashing the paging state.
- [improvement] JAVA-1021: Improve error message when connect() is called with an invalid keyspace name.
- [improvement] JAVA-879: Mapper.map() accepts mapper-generated and user queries.
- [bug] JAVA-1100: Exception when connecting with shaded java driver in OSGI
- [bug] JAVA-1064: getTable create statement doesn't properly handle quotes in primary key.
- [bug] JAVA-1089: Set LWT made from BuiltStatements to non-idempotent.
- [improvement] JAVA-923: Position idempotent flag on object mapper queries.
- [bug] JAVA-1070: The Mapper should not prepare queries synchronously.
- [new feature] JAVA-982: Introduce new method ConsistencyLevel.isSerial().
- [bug] JAVA-764: Retry with the normal consistency level (not the serial one) when a write times out on the Paxos phase.
- [improvement] JAVA-852: Ignore peers with null entries during discovery.
- [bug] JAVA-1005: DowngradingConsistencyRetryPolicy does not work with EACH_QUORUM when 1 DC is down.
- [bug] JAVA-1002: Avoid deadlock when re-preparing a statement on other hosts.
- [bug] JAVA-1072: Ensure defunct connections are properly evicted from the pool.
- [bug] JAVA-1152: Fix NPE at ControlConnection.refreshNodeListAndTokenMap().

Merged from 2.1 branch:

- [improvement] JAVA-1038: Fetch node info by rpc_address if its broadcast_address is not in system.peers.
- [improvement] JAVA-888: Add cluster-wide percentile tracker.
- [improvement] JAVA-963: Automatically register PercentileTracker from components that use it.
- [new feature] JAVA-1019: SchemaBuilder support for CREATE/ALTER/DROP KEYSPACE.
- [bug] JAVA-727: Allow monotonic timestamp generators to drift in the future + use microsecond precision when possible.
- [improvement] JAVA-444: Add Java process information to UUIDs.makeNode() hash.


### 3.0.7
>>>>>>> cc6ec29e

- [bug] JAVA-1371: Reintroduce connection pool timeout.

Cherry-picked from OSS 3.x:

- [new feature] JAVA-1248: Implement "beta" flag for native protocol v5.
- [improvement] JAVA-1367: Make protocol negotiation more resilient.


### 1.2.0-eap3

- [new feature] JAVA-1347: Add support for duration type.
- [bug] JAVA-1358: Add getCenter/getRadius to Distance.
- [improvement] JAVA-1354: Expose workload set from DSE node metadata.
- [new feature] JAVA-1343: Add Time() and Date() types for Graph.
- [new feature] JAVA-1338: Add new `fuzzy/tokenFuzzy` and `phrase` predicates in Graph.


### 1.2.0-eap2

- [improvement] JAVA-1335: Show Row-Level Access Control in DSE CQL metadata.
- [bug] JAVA-1330: Add un/register for SchemaChangeListener in DelegatingCluster
- [bug] JAVA-1351: Include Custom Payload in Request.copy.
- [improvement] JAVA-1264: Provide support for ProxyAuthentication.
- [bug] JAVA-1341: Handle null row in GraphSON 2.0 results


### 1.1.1-beta1

- [improvement] JAVA-1250: Provide a Fluent API for DSE Graph.


### 1.1.0

- [improvement] JAVA-1251: Update to depend on cassandra-driver-core 3.1.0.


### 1.0.0

- [improvement] JAVA-1222: Add GraphStatement.setIdempotent.
- [improvement] JAVA-1225: Log warnings about the new retry policy behavior.
- [bug] JAVA-1230: Force Well-Known Binary encoding to little-endian.


### 1.0.0-eap5

- [bug] JAVA-1183: Change default traversal source to 'g'.
- [improvement] JAVA-1081: Vertex Properties don't handle multiple cardinality / rich properties.
- [improvement] JAVA-1146: Graph module serde improvements.
- [improvement] JAVA-1125: Improvements to Path class.
- [improvement] JAVA-1066: Enable per-GraphStatement and GraphOptions socket timeouts.


### 1.0.0-eap4

- [new feature] JAVA-1098: Route graph analytics queries to the Spark master.
- [bug] JAVA-1076: Handle WKT 'EMPTY' keyword in Geospatial types.
- [improvement] JAVA-1106: Remove Circle type.
- [improvement] JAVA-1129: Don't expose graph alias in user API.
- [improvement] JAVA-1104: Expose methods to set CLs and Timestamp on GraphStatement.


### 1.0.0-eap3

- [new feature] JAVA-1107: add Geometry#contains().


### 1.0.0-eap2

- [new feature] JAVA-1080: Expose automatic inference of GraphResult.


### 1.0.0-eap1

- [new feature] JAVA-1022: Geospatial types.
- [new feature] JAVA-864: Initial graph integration.
- [improvement] JAVA-1024: Allow overriding of default JAAS login configuration.<|MERGE_RESOLUTION|>--- conflicted
+++ resolved
@@ -1,6 +1,16 @@
 ## Changelog
 
-<<<<<<< HEAD
+### 1.2.3 (in progress)
+
+Merged from OSS 3.x:
+
+- [new feature] JAVA-1174: Add ifNotExists option to mapper.
+- [improvement] JAVA-1414: Optimize Metadata.escapeId and Metadata.handleId.
+- [improvement] JAVA-1310: Make mapper's ignored properties configurable.
+- [improvement] JAVA-1316: Add strategy for resolving properties into CQL names.
+- [bug] JAVA-1429: Prevent heartbeats until connection is fully initialized.
+
+
 ### 1.2.2
 
 - [improvement] Add integration tests for graph predicates.
@@ -38,40 +48,19 @@
 - [improvement] JAVA-1409: Upgrade to tinkerpop 3.2.4.
 
 Merged from OSS 3.x:
-=======
-### 3.2.0
->>>>>>> cc6ec29e
 
 - [new feature] JAVA-1364: Enable creation of SSLHandler with remote address information.
 - [improvement] JAVA-1308: CodecRegistry performance improvements.
+- [improvement] JAVA-1241: Upgrade Netty to 4.1.x.
 - [improvement] JAVA-1287: Add CDC to TableOptionsMetadata and Schema Builder.
 - [improvement] JAVA-1392: Reduce lock contention in RPTokenFactory.
 - [improvement] JAVA-1328: Provide compatibility with Guava 20.
 - [improvement] JAVA-1247: Disable idempotence warnings.
 - [improvement] JAVA-1286: Support setting and retrieving udt fields in QueryBuilder.
-<<<<<<< HEAD
 - [bug] JAVA-1404: Fix min token handling in TokenRange.contains.
 
 
 ### 1.2.0-eap5
-=======
-- [bug] JAVA-1415: Correctly report if a UDT column is frozen.
-- [bug] JAVA-1418: Make Guava version detection more reliable.
-- [new feature] JAVA-1174: Add ifNotExists option to mapper.
-- [improvement] JAVA-1414: Optimize Metadata.escapeId and Metadata.handleId.
-- [improvement] JAVA-1310: Make mapper's ignored properties configurable.
-- [improvement] JAVA-1316: Add strategy for resolving properties into CQL names.
-- [bug] JAVA-1424: Handle new WRITE_FAILURE and READ_FAILURE format in v5 protocol.
-
-Merged from 3.1.x branch:
-
-- [bug] JAVA-1371: Reintroduce connection pool timeout.
-- [bug] JAVA-1313: Copy SerialConsistencyLevel to PreparedStatement.
-- [documentation] JAVA-1334: Clarify documentation of method `addContactPoints`.
-- [improvement] JAVA-1357: Document that getReplicas only returns replicas of the last token in range.
-- [bug] JAVA-1404: Fix min token handling in TokenRange.contains.
-- [bug] JAVA-1429: Prevent heartbeats until connection is fully initialized.
->>>>>>> cc6ec29e
 
 - [bug] JAVA-1390: Preserve original error when a continuous paging query times out on the client.
 - [improvement] JAVA-1391: Fail if batch children use proxy auth.
@@ -89,7 +78,6 @@
 - [bug] JAVA-1397: Handle duration as native datatype in protocol v5+.
 
 
-<<<<<<< HEAD
 ### 1.2.0-eap4
 
 - [bug] JAVA-1374: Reintroduce Geo.inside(V).
@@ -99,121 +87,6 @@
 - [bug] JAVA-1383: Add java-dse-graph and dependencies to tarball.
 
 Merged from OSS 3.1.x:
-=======
-- [bug] JAVA-1330: Add un/register for SchemaChangeListener in DelegatingCluster
-- [bug] JAVA-1351: Include Custom Payload in Request.copy.
-- [bug] JAVA-1346: Reset heartbeat only on client reads (not writes).
-- [improvement] JAVA-866: Support tuple notation in QueryBuilder.eq/in.
-
-
-### 3.1.2
-
-- [bug] JAVA-1321: Wrong OSGi dependency version for Guava.
-
-Merged from 3.0.x branch:
-
-- [bug] JAVA-1312: QueryBuilder modifies selected columns when manually selected.
-- [improvement] JAVA-1303: Add missing BoundStatement.setRoutingKey(ByteBuffer...)
-- [improvement] JAVA-262: Make internal executors customizable
-
-
-### 3.1.1
-
-- [bug] JAVA-1284: ClockFactory should check system property before attempting to load Native class.
-- [bug] JAVA-1255: Allow nested UDTs to be used in Mapper.
-- [bug] JAVA-1279: Mapper should exclude Groovy's "metaClass" property when looking for mapped properties
-
-Merged from 3.0.x branch:
-
-- [improvement] JAVA-1246: Driver swallows the real exception in a few cases
-- [improvement] JAVA-1261: Throw error when attempting to page in I/O thread.
-- [bug] JAVA-1258: Regression: Mapper cannot map a materialized view after JAVA-1126.
-- [bug] JAVA-1101: Batch and BatchStatement should consider inner statements to determine query idempotence
-- [improvement] JAVA-1262: Use ParseUtils for quoting & unquoting.
-- [improvement] JAVA-1275: Use Netty's default thread factory
-- [bug] JAVA-1285: QueryBuilder routing key auto-discovery should handle case-sensitive column names.
-- [bug] JAVA-1283: Don't cache failed query preparations in the mapper.
-- [improvement] JAVA-1277: Expose AbstractSession.checkNotInEventLoop.
-- [bug] JAVA-1272: BuiltStatement not able to print its query string if it contains mapped UDTs.
-- [bug] JAVA-1292: 'Adjusted frame length' error breaks driver's ability to read data.
-- [improvement] JAVA-1293: Make DecoderForStreamIdSize.MAX_FRAME_LENGTH configurable.
-- [improvement] JAVA-1053: Add a metric for authentication errors
-- [improvement] JAVA-1263: Eliminate unnecessary memory copies in FrameCompressor implementations.
-- [improvement] JAVA-893: Make connection pool non-blocking
-
-
-### 3.1.0
-
-- [new feature] JAVA-1153: Add PER PARTITION LIMIT to Select QueryBuilder.
-- [improvement] JAVA-743: Add JSON support to QueryBuilder.
-- [improvement] JAVA-1233: Update HdrHistogram to 2.1.9.
-- [improvement] JAVA-1233: Update Snappy to 1.1.2.6.
-- [bug] JAVA-1161: Preserve full time zone info in ZonedDateTimeCodec and DateTimeCodec.
-- [new feature] JAVA-1157: Allow asynchronous paging of Mapper Result.
-- [improvement] JAVA-1212: Don't retry non-idempotent statements by default.
-- [improvement] JAVA-1192: Make EventDebouncer settings updatable at runtime.
-- [new feature] JAVA-541: Add polymorphism support to object mapper.
-- [new feature] JAVA-636: Allow @Column annotations on getters/setters as well as fields.
-- [new feature] JAVA-984: Allow non-void setters in object mapping.
-- [new feature] JAVA-1055: Add ErrorAware load balancing policy.
-
-Merged from 3.0.x branch:
-
-- [bug] JAVA-1179: Request objects should be copied when executed.
-- [improvement] JAVA-1182: Throw error when synchronous call made on I/O thread.
-- [bug] JAVA-1184: Unwrap StatementWrappers when extracting column definitions.
-- [bug] JAVA-1132: Executing bound statement with no variables results in exception with protocol v1.
-- [improvement] JAVA-1040: SimpleStatement parameters support in QueryLogger.
-- [improvement] JAVA-1151: Fail fast if HdrHistogram is not in the classpath.
-- [improvement] JAVA-1154: Allow individual Statement to cancel the read timeout.
-- [bug] JAVA-1074: Fix documentation around default timestamp generator.
-- [improvement] JAVA-1109: Document SSLOptions changes in upgrade guide.
-- [improvement] JAVA-1065: Add method to create token from partition key values.
-- [improvement] JAVA-1136: Enable JDK signature check in module driver-extras.
-- [improvement] JAVA-866: Support tuple notation in QueryBuilder.eq/in.
-- [bug] JAVA-1140: Use same connection to check for schema agreement after a DDL query.
-- [improvement] JAVA-1113: Support Cassandra 3.4 LIKE operator in QueryBuilder.
-- [improvement] JAVA-1086: Support Cassandra 3.2 CAST function in QueryBuilder.
-- [bug] JAVA-1095: Check protocol version for custom payload before sending the query.
-- [improvement] JAVA-1133: Add OSGi headers to cassandra-driver-extras.
-- [bug] JAVA-1137: Incorrect string returned by DataType.asFunctionParameterString() for collections and tuples.
-- [bug] JAVA-1046: (Dynamic)CompositeTypes need to be parsed as string literal, not blob.
-- [improvement] JAVA-1164: Clarify documentation on Host.listenAddress and broadcastAddress.
-- [improvement] JAVA-1171: Add Host method to determine if DSE Graph is enabled.
-- [improvement] JAVA-1069: Bootstrap driver-examples module.
-- [documentation] JAVA-1150: Add example and FAQ entry about ByteBuffer/BLOB.
-- [improvement] JAVA-1011: Expose PoolingOptions default values.
-- [improvement] JAVA-630: Don't process DOWN events for nodes that have active connections.
-- [improvement] JAVA-851: Improve UUIDs javadoc with regard to user-provided timestamps.
-- [improvement] JAVA-979: Update javadoc for RegularStatement toString() and getQueryString() to indicate that consistency level and other parameters are not maintained in the query string.
-- [bug] JAVA-1068: Unwrap StatementWrappers when hashing the paging state.
-- [improvement] JAVA-1021: Improve error message when connect() is called with an invalid keyspace name.
-- [improvement] JAVA-879: Mapper.map() accepts mapper-generated and user queries.
-- [bug] JAVA-1100: Exception when connecting with shaded java driver in OSGI
-- [bug] JAVA-1064: getTable create statement doesn't properly handle quotes in primary key.
-- [bug] JAVA-1089: Set LWT made from BuiltStatements to non-idempotent.
-- [improvement] JAVA-923: Position idempotent flag on object mapper queries.
-- [bug] JAVA-1070: The Mapper should not prepare queries synchronously.
-- [new feature] JAVA-982: Introduce new method ConsistencyLevel.isSerial().
-- [bug] JAVA-764: Retry with the normal consistency level (not the serial one) when a write times out on the Paxos phase.
-- [improvement] JAVA-852: Ignore peers with null entries during discovery.
-- [bug] JAVA-1005: DowngradingConsistencyRetryPolicy does not work with EACH_QUORUM when 1 DC is down.
-- [bug] JAVA-1002: Avoid deadlock when re-preparing a statement on other hosts.
-- [bug] JAVA-1072: Ensure defunct connections are properly evicted from the pool.
-- [bug] JAVA-1152: Fix NPE at ControlConnection.refreshNodeListAndTokenMap().
-
-Merged from 2.1 branch:
-
-- [improvement] JAVA-1038: Fetch node info by rpc_address if its broadcast_address is not in system.peers.
-- [improvement] JAVA-888: Add cluster-wide percentile tracker.
-- [improvement] JAVA-963: Automatically register PercentileTracker from components that use it.
-- [new feature] JAVA-1019: SchemaBuilder support for CREATE/ALTER/DROP KEYSPACE.
-- [bug] JAVA-727: Allow monotonic timestamp generators to drift in the future + use microsecond precision when possible.
-- [improvement] JAVA-444: Add Java process information to UUIDs.makeNode() hash.
-
-
-### 3.0.7
->>>>>>> cc6ec29e
 
 - [bug] JAVA-1371: Reintroduce connection pool timeout.
 
