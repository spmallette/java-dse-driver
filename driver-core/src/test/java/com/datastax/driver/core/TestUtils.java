--- conflicted
+++ resolved
@@ -750,54 +750,6 @@
     }
 
     /**
-<<<<<<< HEAD
-     * @return The desired target protocol version based on the 'cassandra.version' System property.
-     */
-    public static ProtocolVersion getDesiredProtocolVersion() {
-        if (CCMBridge.isDSE()) {
-            String version = CCMBridge.getDSEVersion();
-            String[] versionArray = version.split("\\.|-");
-            double major = Double.parseDouble(versionArray[0] + "." + versionArray[1]);
-            if (major < 4.0) {
-                return ProtocolVersion.V1;
-            } else if (major < 4.7) {
-                return ProtocolVersion.V2;
-            } else if (major < 5.0) {
-                return ProtocolVersion.V3;
-            } else if (major < 5.1) {
-                return ProtocolVersion.V4;
-            } else {
-                return ProtocolVersion.DSE_V1;
-            }
-        } else {
-            String version = CCMBridge.getCassandraVersion();
-            String[] versionArray = version.split("\\.|-");
-            double major = Double.parseDouble(versionArray[0] + "." + versionArray[1]);
-            if (major < 2.0) {
-                return ProtocolVersion.V1;
-            } else if (major < 2.1) {
-                return ProtocolVersion.V2;
-            } else if (major < 2.2) {
-                return ProtocolVersion.V3;
-            } else {
-                return ProtocolVersion.V4;
-            }
-
-        }
-    }
-
-    /**
-     * @param maximumAllowed The maximum protocol version to use.
-     * @return The desired protocolVersion or maximumAllowed if {@link #getDesiredProtocolVersion} is greater.
-     */
-    public static ProtocolVersion getDesiredProtocolVersion(ProtocolVersion maximumAllowed) {
-        ProtocolVersion versionToUse = getDesiredProtocolVersion();
-        return versionToUse.compareTo(maximumAllowed) > 0 ? maximumAllowed : versionToUse;
-    }
-
-    /**
-=======
->>>>>>> a13c5d5f
      * @return a {@link Cluster} instance that connects only to the control host of the given cluster.
      */
     public static Cluster buildControlCluster(Cluster cluster, CCMAccess ccm) {
