--- conflicted
+++ resolved
@@ -30,16 +30,8 @@
 @CassandraVersion("2.1.0")
 public class UserTypesTest extends CCMTestsSupport {
 
-<<<<<<< HEAD
-    private final static List<DataType> DATA_TYPE_PRIMITIVES = new ArrayList<DataType>(TestUtils.allPrimitiveTypes(TestUtils.getDesiredProtocolVersion()));
-
-    static {
-        DATA_TYPE_PRIMITIVES.remove(DataType.counter());
-    }
-=======
     private List<DataType> DATA_TYPE_PRIMITIVES;
     private Map<DataType, Object> samples;
->>>>>>> a13c5d5f
 
     private final static List<DataType.Name> DATA_TYPE_NON_PRIMITIVE_NAMES =
             new ArrayList<DataType.Name>(EnumSet.of(DataType.Name.LIST, DataType.Name.SET, DataType.Name.MAP, DataType.Name.TUPLE));
