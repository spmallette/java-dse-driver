/*
 *      Copyright (C) 2012-2016 DataStax Inc.
 *
 *      This software can be used solely with DataStax Enterprise. Please consult the license at
 *      http://www.datastax.com/terms/datastax-dse-driver-license-terms
 */
package com.datastax.driver.core;

import com.datastax.driver.core.Responses.Result.SetKeyspace;
import com.datastax.driver.core.exceptions.*;
import com.datastax.driver.core.utils.MoreFutures;
import com.datastax.driver.core.utils.MoreObjects;
import com.google.common.annotations.VisibleForTesting;
import com.google.common.collect.Lists;
import com.google.common.collect.MapMaker;
import com.google.common.util.concurrent.*;
import io.netty.bootstrap.Bootstrap;
import io.netty.channel.*;
import io.netty.channel.group.ChannelGroup;
import io.netty.channel.group.DefaultChannelGroup;
import io.netty.channel.socket.SocketChannel;
import io.netty.handler.codec.DecoderException;
import io.netty.handler.timeout.IdleStateEvent;
import io.netty.handler.timeout.IdleStateHandler;
import io.netty.util.Timeout;
import io.netty.util.Timer;
import io.netty.util.TimerTask;
import io.netty.util.concurrent.GlobalEventExecutor;
import org.slf4j.Logger;
import org.slf4j.LoggerFactory;

import java.lang.ref.WeakReference;
import java.net.InetSocketAddress;
import java.util.HashSet;
import java.util.Iterator;
import java.util.List;
import java.util.Queue;
import java.util.concurrent.*;
import java.util.concurrent.atomic.AtomicBoolean;
import java.util.concurrent.atomic.AtomicInteger;
import java.util.concurrent.atomic.AtomicReference;

import static com.datastax.driver.core.Message.Response.Type.ERROR;
import static io.netty.handler.timeout.IdleState.READER_IDLE;

// For LoggingHandler
//import org.jboss.netty.handler.logging.LoggingHandler;
//import org.jboss.netty.logging.InternalLogLevel;

/**
 * A connection to a Cassandra Node.
 */
class Connection {

    private static final Logger logger = LoggerFactory.getLogger(Connection.class);
    private static final byte[] EMPTY_BYTE_ARRAY = new byte[0];

    private static final boolean DISABLE_COALESCING = SystemProperties.getBoolean("com.datastax.driver.DISABLE_COALESCING", false);

    enum State {OPEN, TRASHED, RESURRECTING, GONE}

    final AtomicReference<State> state = new AtomicReference<State>(State.OPEN);

    volatile long maxIdleTime;

    final InetSocketAddress address;
    private final String name;

    @VisibleForTesting
    volatile Channel channel;
    private final Factory factory;

    @VisibleForTesting
    final Dispatcher dispatcher;

    // Used by connection pooling to count how many requests are "in flight" on that connection.
    final AtomicInteger inFlight = new AtomicInteger(0);

    private final AtomicInteger writer = new AtomicInteger(0);

    private final AtomicReference<SetKeyspaceAttempt> targetKeyspace;
    private final SetKeyspaceAttempt defaultKeyspaceAttempt;

    private volatile boolean isInitialized;
    private final AtomicBoolean isDefunct = new AtomicBoolean();
    private final AtomicBoolean signaled = new AtomicBoolean();

    private final AtomicReference<ConnectionCloseFuture> closeFuture = new AtomicReference<ConnectionCloseFuture>();

    private final AtomicReference<Owner> ownerRef = new AtomicReference<Owner>();

    private final ListenableFuture<Connection> thisFuture;

    /**
     * Create a new connection to a Cassandra node and associate it with the given pool.
     *
     * @param name    the connection name
     * @param address the remote address
     * @param factory the connection factory to use
     * @param owner   the component owning this connection (may be null).
     *                Note that an existing connection can also be associated to an owner later with {@link #setOwner(Owner)}.
     */
    protected Connection(String name, InetSocketAddress address, Factory factory, Owner owner) {
        this.address = address;
        this.factory = factory;
        this.dispatcher = new Dispatcher();
        this.name = name;
        this.ownerRef.set(owner);
        this.thisFuture = Futures.immediateFuture(this);
        this.defaultKeyspaceAttempt = new SetKeyspaceAttempt(null, thisFuture);
        this.targetKeyspace = new AtomicReference<SetKeyspaceAttempt>(defaultKeyspaceAttempt);
    }

    /**
     * Create a new connection to a Cassandra node.
     */
    Connection(String name, InetSocketAddress address, Factory factory) {
        this(name, address, factory, null);
    }

    ListenableFuture<Void> initAsync() {
        if (factory.isShutdown)
            return Futures.immediateFailedFuture(new ConnectionException(address, "Connection factory is shut down"));

        ProtocolVersion protocolVersion = factory.protocolVersion == null ? ProtocolVersion.NEWEST_SUPPORTED : factory.protocolVersion;
        final SettableFuture<Void> channelReadyFuture = SettableFuture.create();

        try {
            Bootstrap bootstrap = factory.newBootstrap();
            ProtocolOptions protocolOptions = factory.configuration.getProtocolOptions();
            bootstrap.handler(
                    new Initializer(this, protocolVersion, protocolOptions.getCompression().compressor(), protocolOptions.getSSLOptions(),
                            factory.configuration.getPoolingOptions().getHeartbeatIntervalSeconds(),
                            factory.configuration.getNettyOptions(),
                            factory.configuration.getCodecRegistry()));

            ChannelFuture future = bootstrap.connect(address);

            writer.incrementAndGet();
            future.addListener(new ChannelFutureListener() {
                @Override
                public void operationComplete(ChannelFuture future) throws Exception {
                    writer.decrementAndGet();
                    channel = future.channel();
                    if (isClosed()) {
                        channel.close().addListener(new ChannelFutureListener() {
                            @Override
                            public void operationComplete(ChannelFuture future) throws Exception {
                                channelReadyFuture.setException(new TransportException(Connection.this.address, "Connection closed during initialization."));
                            }
                        });
                    } else {
                        Connection.this.factory.allChannels.add(channel);
                        if (!future.isSuccess()) {
                            if (logger.isDebugEnabled())
                                logger.debug(String.format("%s Error connecting to %s%s", Connection.this, Connection.this.address, extractMessage(future.cause())));
                            channelReadyFuture.setException(new TransportException(Connection.this.address, "Cannot connect", future.cause()));
                        } else {
                            logger.debug("{} Connection established, initializing transport", Connection.this);
                            channel.closeFuture().addListener(new ChannelCloseListener());
                            channelReadyFuture.set(null);
                        }
                    }
                }
            });
        } catch (RuntimeException e) {
            closeAsync().force();
            throw e;
        }

        Executor initExecutor = factory.manager.configuration.getPoolingOptions().getInitializationExecutor();

        ListenableFuture<Void> initializeTransportFuture = GuavaCompatibility.INSTANCE.transformAsync(channelReadyFuture,
                onChannelReady(protocolVersion, initExecutor), initExecutor);

        // Fallback on initializeTransportFuture so we can properly propagate specific exceptions.
        ListenableFuture<Void> initFuture = GuavaCompatibility.INSTANCE.withFallback(initializeTransportFuture, new AsyncFunction<Throwable, Void>() {
            @Override
            public ListenableFuture<Void> apply(Throwable t) throws Exception {
                SettableFuture<Void> future = SettableFuture.create();
                // Make sure the connection gets properly closed.
                if (t instanceof ClusterNameMismatchException || t instanceof UnsupportedProtocolVersionException) {
                    // Just propagate
                    closeAsync().force();
                    future.setException(t);
                } else {
                    // Defunct to ensure that the error will be signaled (marking the host down)
                    Exception e = (t instanceof ConnectionException || t instanceof DriverException || t instanceof InterruptedException)
                            ? (Exception) t
                            : new ConnectionException(Connection.this.address,
                            String.format("Unexpected error during transport initialization (%s)", t),
                            t);
                    future.setException(defunct(e));
                }
                return future;
            }
        }, initExecutor);

        // Ensure the connection gets closed if the caller cancels the returned future.
        Futures.addCallback(initFuture, new MoreFutures.FailureCallback<Void>() {
            @Override
            public void onFailure(Throwable t) {
                if (!isClosed()) {
                    closeAsync().force();
                }
            }
        }, initExecutor);

        return initFuture;
    }

    private static String extractMessage(Throwable t) {
        if (t == null)
            return "";
        String msg = t.getMessage() == null || t.getMessage().isEmpty()
                ? t.toString()
                : t.getMessage();
        return " (" + msg + ')';
    }

    private AsyncFunction<Void, Void> onChannelReady(final ProtocolVersion protocolVersion, final Executor initExecutor) {
        return new AsyncFunction<Void, Void>() {
            @Override
            public ListenableFuture<Void> apply(Void input) throws Exception {
                ProtocolOptions.Compression compression = factory.configuration.getProtocolOptions().getCompression();
                Future startupResponseFuture = write(new Requests.Startup(compression));
                return GuavaCompatibility.INSTANCE.transformAsync(startupResponseFuture,
                        onStartupResponse(protocolVersion, initExecutor), initExecutor);
            }
        };
    }

    private AsyncFunction<Message.Response, Void> onStartupResponse(final ProtocolVersion protocolVersion, final Executor initExecutor) {
        return new AsyncFunction<Message.Response, Void>() {
            @Override
            public ListenableFuture<Void> apply(Message.Response response) throws Exception {
                switch (response.type) {
                    case READY:
                        return checkClusterName(protocolVersion, initExecutor);
                    case ERROR:
                        Responses.Error error = (Responses.Error) response;
                        if (isUnsupportedProtocolVersion(error))
                            throw unsupportedProtocolVersionException(protocolVersion, error.serverProtocolVersion);
                        throw new TransportException(address, String.format("Error initializing connection: %s", error.message));
                    case AUTHENTICATE:
                        Responses.Authenticate authenticate = (Responses.Authenticate) response;
                        Authenticator authenticator;
                        try {
                            authenticator = factory.authProvider.newAuthenticator(address, authenticate.authenticator);
                        } catch (AuthenticationException e) {
                            incrementAuthErrorMetric();
                            throw e;
                        }
                        switch (protocolVersion) {
                            case V1:
                                if (authenticator instanceof ProtocolV1Authenticator)
                                    return authenticateV1(authenticator, protocolVersion, initExecutor);
                                else
                                    // DSE 3.x always uses SASL authentication backported from protocol v2
                                    return authenticateV2(authenticator, protocolVersion, initExecutor);
                            case V2:
                            case V3:
                            case V4:
                            case V5:
<<<<<<< HEAD
                            case DSE_V1:
=======
>>>>>>> a13c5d5f
                                return authenticateV2(authenticator, protocolVersion, initExecutor);
                            default:
                                throw defunct(protocolVersion.unsupported());
                        }
                    default:
                        throw new TransportException(address, String.format("Unexpected %s response message from server to a STARTUP message", response.type));
                }
            }
        };
    }

    // Due to C* gossip bugs, system.peers may report nodes that are gone from the cluster.
    // If these nodes have been recommissionned to another cluster and are up, nothing prevents the driver from connecting
    // to them. So we check that the cluster the node thinks it belongs to is our cluster (JAVA-397).
    private ListenableFuture<Void> checkClusterName(ProtocolVersion protocolVersion, final Executor executor) {
        final String expected = factory.manager.metadata.clusterName;

        // At initialization, the cluster is not known yet
        if (expected == null) {
            markInitialized();
            return MoreFutures.VOID_SUCCESS;
        }

        DefaultResultSetFuture clusterNameFuture = new DefaultResultSetFuture(null, protocolVersion, new Requests.Query("select cluster_name from system.local"));
        try {
            write(clusterNameFuture);
            return GuavaCompatibility.INSTANCE.transformAsync(clusterNameFuture,
                    new AsyncFunction<ResultSet, Void>() {
                        @Override
                        public ListenableFuture<Void> apply(ResultSet rs) throws Exception {
                            Row row = rs.one();
                            String actual = row.getString("cluster_name");
                            if (!expected.equals(actual))
                                throw new ClusterNameMismatchException(address, actual, expected);
                            markInitialized();
                            return MoreFutures.VOID_SUCCESS;
                        }
                    }, executor);
        } catch (Exception e) {
            return Futures.immediateFailedFuture(e);
        }
    }

    private void markInitialized() {
        isInitialized = true;
        Host.statesLogger.debug("[{}] {} Transport initialized, connection ready", address, this);
    }

    private ListenableFuture<Void> authenticateV1(Authenticator authenticator, final ProtocolVersion protocolVersion, final Executor executor) {
        Requests.Credentials creds = new Requests.Credentials(((ProtocolV1Authenticator) authenticator).getCredentials());
        try {
            Future authResponseFuture = write(creds);
            return GuavaCompatibility.INSTANCE.transformAsync(authResponseFuture,
                    new AsyncFunction<Message.Response, Void>() {
                        @Override
                        public ListenableFuture<Void> apply(Message.Response authResponse) throws Exception {
                            switch (authResponse.type) {
                                case READY:
                                    return checkClusterName(protocolVersion, executor);
                                case ERROR:
                                    incrementAuthErrorMetric();
                                    throw new AuthenticationException(address, ((Responses.Error) authResponse).message);
                                default:
                                    throw new TransportException(address, String.format("Unexpected %s response message from server to a CREDENTIALS message", authResponse.type));
                            }
                        }
                    }, executor);
        } catch (Exception e) {
            return Futures.immediateFailedFuture(e);
        }
    }

    private ListenableFuture<Void> authenticateV2(final Authenticator authenticator, final ProtocolVersion protocolVersion, final Executor executor) {
        byte[] initialResponse = authenticator.initialResponse();
        if (null == initialResponse)
            initialResponse = EMPTY_BYTE_ARRAY;

        try {
            Future authResponseFuture = write(new Requests.AuthResponse(initialResponse));
            return GuavaCompatibility.INSTANCE.transformAsync(authResponseFuture, onV2AuthResponse(authenticator, protocolVersion, executor), executor);
        } catch (Exception e) {
            return Futures.immediateFailedFuture(e);
        }
    }

    private AsyncFunction<Message.Response, Void> onV2AuthResponse(final Authenticator authenticator, final ProtocolVersion protocolVersion, final Executor executor) {
        return new AsyncFunction<Message.Response, Void>() {
            @Override
            public ListenableFuture<Void> apply(Message.Response authResponse) throws Exception {
                switch (authResponse.type) {
                    case AUTH_SUCCESS:
                        logger.trace("{} Authentication complete", this);
                        authenticator.onAuthenticationSuccess(((Responses.AuthSuccess) authResponse).token);
                        return checkClusterName(protocolVersion, executor);
                    case AUTH_CHALLENGE:
                        byte[] responseToServer = authenticator.evaluateChallenge(((Responses.AuthChallenge) authResponse).token);
                        if (responseToServer == null) {
                            // If we generate a null response, then authentication has completed, proceed without
                            // sending a further response back to the server.
                            logger.trace("{} Authentication complete (No response to server)", this);
                            return checkClusterName(protocolVersion, executor);
                        } else {
                            // Otherwise, send the challenge response back to the server
                            logger.trace("{} Sending Auth response to challenge", this);
                            Future nextResponseFuture = write(new Requests.AuthResponse(responseToServer));
                            return GuavaCompatibility.INSTANCE.transformAsync(nextResponseFuture, onV2AuthResponse(authenticator, protocolVersion, executor), executor);
                        }
                    case ERROR:
                        // This is not very nice, but we're trying to identify if we
                        // attempted v2 auth against a server which only supports v1
                        // The AIOOBE indicates that the server didn't recognise the
                        // initial AuthResponse message
                        String message = ((Responses.Error) authResponse).message;
                        if (message.startsWith("java.lang.ArrayIndexOutOfBoundsException: 15"))
                            message = String.format("Cannot use authenticator %s with protocol version 1, "
                                    + "only plain text authentication is supported with this protocol version", authenticator);
                        incrementAuthErrorMetric();
                        throw new AuthenticationException(address, message);
                    default:
                        throw new TransportException(address, String.format("Unexpected %s response message from server to authentication message", authResponse.type));
                }
            }
        };
    }

    private void incrementAuthErrorMetric() {
        if (factory.manager.configuration.getMetricsOptions().isEnabled()) {
            factory.manager.metrics.getErrorMetrics().getAuthenticationErrors().inc();
        }
    }

    private boolean isUnsupportedProtocolVersion(Responses.Error error) {
        // Testing for a specific string is a tad fragile but well, we don't have much choice
        // C* 2.1 reports a server error instead of protocol error, see CASSANDRA-9451
        return (error.code == ExceptionCode.PROTOCOL_ERROR || error.code == ExceptionCode.SERVER_ERROR) &&
                error.message.contains("Invalid or unsupported protocol version");
    }

    private UnsupportedProtocolVersionException unsupportedProtocolVersionException(ProtocolVersion triedVersion, ProtocolVersion serverProtocolVersion) {
        UnsupportedProtocolVersionException e = new UnsupportedProtocolVersionException(address, triedVersion, serverProtocolVersion);
        logger.debug(e.getMessage());
        return e;
    }

    boolean isDefunct() {
        return isDefunct.get();
    }

    int maxAvailableStreams() {
        return dispatcher.streamIdHandler.maxAvailableStreams();
    }

    <E extends Exception> E defunct(E e) {
        if (isDefunct.compareAndSet(false, true)) {

            if (Host.statesLogger.isTraceEnabled())
                Host.statesLogger.trace("Defuncting " + this, e);
            else if (Host.statesLogger.isDebugEnabled())
                Host.statesLogger.debug("Defuncting {} because: {}", this, e.getMessage());

            Host host = factory.manager.metadata.getHost(address);
            if (host != null) {
                // Sometimes close() can be called before defunct(); avoid decrementing the connection count twice, but
                // we still want to signal the error to the conviction policy.
                boolean decrement = signaled.compareAndSet(false, true);

                boolean hostDown = host.convictionPolicy.signalConnectionFailure(this, decrement);
                if (hostDown) {
                    factory.manager.signalHostDown(host, host.wasJustAdded());
                } else {
                    notifyOwnerWhenDefunct();
                }
            }

            // Force the connection to close to make sure the future completes. Otherwise force() might never get called and
            // threads will wait on the future forever.
            // (this also errors out pending handlers)
            closeAsync().force();
        }
        return e;
    }

    private void notifyOwnerWhenDefunct() {
        // If an error happens during initialization, the owner will detect it and take appropriate action
        if (!isInitialized)
            return;

        Owner owner = this.ownerRef.get();
        if (owner != null)
            owner.onConnectionDefunct(this);
    }

    String keyspace() {
        return targetKeyspace.get().keyspace;
    }

    void setKeyspace(String keyspace) throws ConnectionException {
        if (keyspace == null)
            return;

        if (MoreObjects.equal(keyspace(), keyspace))
            return;

        try {
            Uninterruptibles.getUninterruptibly(setKeyspaceAsync(keyspace));
        } catch (ConnectionException e) {
            throw defunct(e);
        } catch (BusyConnectionException e) {
            logger.warn("Tried to set the keyspace on busy {}. "
                    + "This should not happen but is not critical (it will be retried)", this);
            throw new ConnectionException(address, "Tried to set the keyspace on busy connection");
        } catch (ExecutionException e) {
            Throwable cause = e.getCause();
            if (cause instanceof OperationTimedOutException) {
                // Rethrow so that the caller doesn't try to use the connection, but do not defunct as we don't want to mark down
                logger.warn("Timeout while setting keyspace on {}. "
                        + "This should not happen but is not critical (it will be retried)", this);
                throw new ConnectionException(address, "Timeout while setting keyspace on connection");
            } else {
                throw defunct(new ConnectionException(address, "Error while setting keyspace", cause));
            }
        }
    }

    ListenableFuture<Connection> setKeyspaceAsync(final String keyspace) throws ConnectionException, BusyConnectionException {
        SetKeyspaceAttempt existingAttempt = targetKeyspace.get();
        if (MoreObjects.equal(existingAttempt.keyspace, keyspace))
            return existingAttempt.future;

        final SettableFuture<Connection> ksFuture = SettableFuture.create();
        final SetKeyspaceAttempt attempt = new SetKeyspaceAttempt(keyspace, ksFuture);

        // Check for an existing keyspace attempt.
        while (true) {
            existingAttempt = targetKeyspace.get();
            // if existing attempts' keyspace matches what we are trying to set, use it.
            if (attempt.equals(existingAttempt)) {
                return existingAttempt.future;
            } else if (!existingAttempt.future.isDone()) {
                // If the existing attempt is still in flight, fail this attempt immediately.
                ksFuture.setException(new DriverException("Aborting attempt to set keyspace to '" + keyspace + "' since there is already an in flight attempt to set keyspace to '" + existingAttempt.keyspace + "'.  "
                        + "This can happen if you try to USE different keyspaces from the same session simultaneously."));
                return ksFuture;
            } else if (targetKeyspace.compareAndSet(existingAttempt, attempt)) {
                // Otherwise, if the existing attempt is done, start a new set keyspace attempt for the new keyspace.
                logger.debug("{} Setting keyspace {}", this, keyspace);
                // Note: we quote the keyspace below, because the name is the one coming from Cassandra, so it's in the right case already
                Future future = write(new Requests.Query("USE \"" + keyspace + '"'));
                Futures.addCallback(future, new FutureCallback<Message.Response>() {

                    @Override
                    public void onSuccess(Message.Response response) {
                        if (response instanceof SetKeyspace) {
                            logger.debug("{} Keyspace set to {}", Connection.this, keyspace);
                            ksFuture.set(Connection.this);
                        } else {
                            // Unset this attempt so new attempts may be made for the same keyspace.
                            targetKeyspace.compareAndSet(attempt, defaultKeyspaceAttempt);
                            if (response.type == ERROR) {
                                Responses.Error error = (Responses.Error) response;
                                ksFuture.setException(defunct(error.asException(address)));
                            } else {
                                ksFuture.setException(defunct(new DriverInternalError("Unexpected response while setting keyspace: " + response)));
                            }
                        }
                    }

                    @Override
                    public void onFailure(Throwable t) {
                        targetKeyspace.compareAndSet(attempt, defaultKeyspaceAttempt);
                        ksFuture.setException(t);
                    }
                }, factory.manager.configuration.getPoolingOptions().getInitializationExecutor());

                return ksFuture;
            }
        }
    }

    /**
     * Write a request on this connection.
     *
     * @param request the request to send
     * @return a future on the server response
     * @throws ConnectionException if the connection is closed
     * @throws TransportException  if an I/O error while sending the request
     */
    Future write(Message.Request request) throws ConnectionException, BusyConnectionException {
        Future future = new Future(request);
        write(future);
        return future;
    }

    ResponseHandler write(ResponseCallback callback) throws ConnectionException, BusyConnectionException {
        return write(callback, -1, true, false);
    }

    ResponseHandler write(ResponseCallback callback, long statementReadTimeoutMillis, boolean startTimeout, boolean multipleResponses)
            throws ConnectionException, BusyConnectionException {

        ResponseHandler handler = new ResponseHandler(this, statementReadTimeoutMillis, callback, multipleResponses);
        dispatcher.add(handler);

        Message.Request request = callback.request().setStreamId(handler.streamId);

        /*
         * We check for close/defunct *after* having set the handler because closing/defuncting
         * will set their flag and then error out handler if need. So, by doing the check after
         * having set the handler, we guarantee that even if we race with defunct/close, we may
         * never leave a handler that won't get an answer or be errored out.
         */
        if (isDefunct.get()) {
            dispatcher.removeHandler(handler, true);
            throw new ConnectionException(address, "Write attempt on defunct connection");
        }

        if (isClosed()) {
            dispatcher.removeHandler(handler, true);
            throw new ConnectionException(address, "Connection has been closed");
        }

        logger.trace("{}, stream {}, writing request {}", this, request.getStreamId(), request);
        writer.incrementAndGet();

        if (DISABLE_COALESCING) {
            channel.writeAndFlush(request).addListener(writeHandler(request, handler));
        } else {
            flush(new FlushItem(channel, request, writeHandler(request, handler)));
        }
        if (startTimeout)
            handler.startTimeout();

        return handler;
    }

    private ChannelFutureListener writeHandler(final Message.Request request, final ResponseHandler handler) {
        return new ChannelFutureListener() {
            @Override
            public void operationComplete(ChannelFuture writeFuture) {

                writer.decrementAndGet();

                if (!writeFuture.isSuccess()) {
                    logger.debug("{}, stream {}, Error writing request {}", Connection.this, request.getStreamId(), request);
                    // Remove this handler from the dispatcher so it don't get notified of the error
                    // twice (we will fail that method already)
                    dispatcher.removeHandler(handler, true);

                    final ConnectionException ce;
                    if (writeFuture.cause() instanceof java.nio.channels.ClosedChannelException) {
                        ce = new TransportException(address, "Error writing: Closed channel");
                    } else {
                        ce = new TransportException(address, "Error writing", writeFuture.cause());
                    }
                    final long latency = System.nanoTime() - handler.startTime;
                    // This handler is executed while holding the writeLock of the channel.
                    // defunct might close the pool, which will close all of its connections; closing a connection also
                    // requires its writeLock.
                    // Therefore if multiple connections in the same pool get a write error, they could deadlock;
                    // we run defunct on a separate thread to avoid that.
                    ListeningExecutorService executor = factory.manager.executor;
                    if (!executor.isShutdown())
                        executor.execute(new Runnable() {
                            @Override
                            public void run() {
                                handler.callback.onException(Connection.this, defunct(ce), latency, handler.retryCount);
                            }
                        });
                } else {
                    logger.trace("{}, stream {}, request sent successfully", Connection.this, request.getStreamId());
                }
            }
        };
    }

    boolean hasOwner() {
        return this.ownerRef.get() != null;
    }

    /**
     * @return whether the connection was already associated with an owner
     */
    boolean setOwner(Owner owner) {
        return ownerRef.compareAndSet(null, owner);
    }

    /**
     * If the connection is part of a pool, return it to the pool.
     * The connection should generally not be reused after that.
     */
    void release() {
        Owner owner = ownerRef.get();
        if (owner instanceof HostConnectionPool)
            ((HostConnectionPool) owner).returnConnection(this);
    }

    boolean isClosed() {
        return closeFuture.get() != null;
    }

    /**
     * Closes the connection: no new writes will be accepted after this method has returned.
     * <p/>
     * However, a closed connection might still have ongoing queries awaiting for their result.
     * When all these ongoing queries have completed, the underlying channel will be closed; we
     * refer to this final state as "terminated".
     *
     * @return a future that will complete once the connection has terminated.
     * @see #tryTerminate(boolean)
     */
    CloseFuture closeAsync() {

        ConnectionCloseFuture future = new ConnectionCloseFuture();
        if (!closeFuture.compareAndSet(null, future)) {
            // close had already been called, return the existing future
            return closeFuture.get();
        }

        logger.debug("{} closing connection", this);

        // Only signal if defunct hasn't done it already
        if (signaled.compareAndSet(false, true)) {
            Host host = factory.manager.metadata.getHost(address);
            if (host != null) {
                host.convictionPolicy.signalConnectionClosed(this);
            }
        }

        boolean terminated = tryTerminate(false);
        if (!terminated) {
            // The time by which all pending requests should have normally completed (use twice the read timeout for a generous
            // estimate -- note that this does not cover the eventuality that read timeout is updated dynamically, but we can live
            // with that).
            long terminateTime = System.currentTimeMillis() + 2 * factory.getReadTimeoutMillis();
            factory.reaper.register(this, terminateTime);
        }
        return future;
    }

    /**
     * Tries to terminate a closed connection, i.e. release system resources.
     * <p/>
     * This is called both by "normal" code and by {@link Cluster.ConnectionReaper}.
     *
     * @param force whether to proceed if there are still outstanding requests.
     * @return whether the connection has actually terminated.
     * @see #closeAsync()
     */
    boolean tryTerminate(boolean force) {
        assert isClosed();
        ConnectionCloseFuture future = closeFuture.get();

        if (future.isDone()) {
            logger.debug("{} has already terminated", this);
            return true;
        } else {
            if (force || dispatcher.pending.isEmpty()) {
                if (force)
                    logger.warn("Forcing termination of {}. This should not happen and is likely a bug, please report.", this);
                future.force();
                return true;
            } else {
                logger.debug("Not terminating {}: there are still pending requests", this);
                return false;
            }
        }
    }

    @Override
    public String toString() {
        return String.format("Connection[%s, inFlight=%d, closed=%b]", name, inFlight.get(), isClosed());
    }

    static class Factory {

        final Timer timer;

        final EventLoopGroup eventLoopGroup;
        private final Class<? extends Channel> channelClass;

        private final ChannelGroup allChannels = new DefaultChannelGroup(GlobalEventExecutor.INSTANCE);

        private final ConcurrentMap<Host, AtomicInteger> idGenerators = new ConcurrentHashMap<Host, AtomicInteger>();
        final DefaultResponseHandler defaultHandler;
        final Cluster.Manager manager;
        final Cluster.ConnectionReaper reaper;
        final Configuration configuration;

        final AuthProvider authProvider;
        private volatile boolean isShutdown;

        volatile ProtocolVersion protocolVersion;
        private final NettyOptions nettyOptions;

        Factory(Cluster.Manager manager, Configuration configuration) {
            this.defaultHandler = manager;
            this.manager = manager;
            this.reaper = manager.reaper;
            this.configuration = configuration;
            this.authProvider = configuration.getProtocolOptions().getAuthProvider();
            this.protocolVersion = configuration.getProtocolOptions().initialProtocolVersion;
            this.nettyOptions = configuration.getNettyOptions();
            this.eventLoopGroup = nettyOptions.eventLoopGroup(
                    manager.configuration.getThreadingOptions().createThreadFactory(manager.clusterName, "nio-worker"));
            this.channelClass = nettyOptions.channelClass();
            this.timer = nettyOptions.timer(
                    manager.configuration.getThreadingOptions().createThreadFactory(manager.clusterName, "timeouter"));
        }

        int getPort() {
            return configuration.getProtocolOptions().getPort();
        }

        /**
         * Opens a new connection to the node this factory points to.
         *
         * @return the newly created (and initialized) connection.
         * @throws ConnectionException if connection attempt fails.
         */
        Connection open(Host host) throws ConnectionException, InterruptedException, UnsupportedProtocolVersionException, ClusterNameMismatchException {
            InetSocketAddress address = host.getSocketAddress();

            if (isShutdown)
                throw new ConnectionException(address, "Connection factory is shut down");

            host.convictionPolicy.signalConnectionsOpening(1);
            Connection connection = new Connection(buildConnectionName(host), address, this);
            // This method opens the connection synchronously, so wait until it's initialized
            try {
                connection.initAsync().get();
                return connection;
            } catch (ExecutionException e) {
                throw launderAsyncInitException(e);
            }
        }

        /**
         * Same as open, but associate the created connection to the provided connection pool.
         */
        Connection open(HostConnectionPool pool) throws ConnectionException, InterruptedException, UnsupportedProtocolVersionException, ClusterNameMismatchException {
            pool.host.convictionPolicy.signalConnectionsOpening(1);
            Connection connection = new Connection(buildConnectionName(pool.host), pool.host.getSocketAddress(), this, pool);
            try {
                connection.initAsync().get();
                return connection;
            } catch (ExecutionException e) {
                throw launderAsyncInitException(e);
            }
        }

        /**
         * Creates new connections and associate them to the provided connection pool, but does not start them.
         */
        List<Connection> newConnections(HostConnectionPool pool, int count) {
            pool.host.convictionPolicy.signalConnectionsOpening(count);
            List<Connection> connections = Lists.newArrayListWithCapacity(count);
            for (int i = 0; i < count; i++)
                connections.add(new Connection(buildConnectionName(pool.host), pool.host.getSocketAddress(), this, pool));
            return connections;
        }

        private String buildConnectionName(Host host) {
            return host.getSocketAddress().toString() + '-' + getIdGenerator(host).getAndIncrement();
        }

        static RuntimeException launderAsyncInitException(ExecutionException e) throws ConnectionException, InterruptedException, UnsupportedProtocolVersionException, ClusterNameMismatchException {
            Throwable t = e.getCause();
            if (t instanceof ConnectionException)
                throw (ConnectionException) t;
            if (t instanceof InterruptedException)
                throw (InterruptedException) t;
            if (t instanceof UnsupportedProtocolVersionException)
                throw (UnsupportedProtocolVersionException) t;
            if (t instanceof ClusterNameMismatchException)
                throw (ClusterNameMismatchException) t;
            if (t instanceof DriverException)
                throw (DriverException) t;

            return new RuntimeException("Unexpected exception during connection initialization", t);
        }

        private AtomicInteger getIdGenerator(Host host) {
            AtomicInteger g = idGenerators.get(host);
            if (g == null) {
                g = new AtomicInteger(1);
                AtomicInteger old = idGenerators.putIfAbsent(host, g);
                if (old != null)
                    g = old;
            }
            return g;
        }

        long getReadTimeoutMillis() {
            return configuration.getSocketOptions().getReadTimeoutMillis();
        }

        private Bootstrap newBootstrap() {
            Bootstrap b = new Bootstrap();
            b.group(eventLoopGroup)
                    .channel(channelClass);

            SocketOptions options = configuration.getSocketOptions();

            b.option(ChannelOption.CONNECT_TIMEOUT_MILLIS, options.getConnectTimeoutMillis());
            Boolean keepAlive = options.getKeepAlive();
            if (keepAlive != null)
                b.option(ChannelOption.SO_KEEPALIVE, keepAlive);
            Boolean reuseAddress = options.getReuseAddress();
            if (reuseAddress != null)
                b.option(ChannelOption.SO_REUSEADDR, reuseAddress);
            Integer soLinger = options.getSoLinger();
            if (soLinger != null)
                b.option(ChannelOption.SO_LINGER, soLinger);
            Boolean tcpNoDelay = options.getTcpNoDelay();
            if (tcpNoDelay != null)
                b.option(ChannelOption.TCP_NODELAY, tcpNoDelay);
            Integer receiveBufferSize = options.getReceiveBufferSize();
            if (receiveBufferSize != null)
                b.option(ChannelOption.SO_RCVBUF, receiveBufferSize);
            Integer sendBufferSize = options.getSendBufferSize();
            if (sendBufferSize != null)
                b.option(ChannelOption.SO_SNDBUF, sendBufferSize);

            nettyOptions.afterBootstrapInitialized(b);
            return b;
        }

        void shutdown() {
            // Make sure we skip creating connection from now on.
            isShutdown = true;

            // All channels should be closed already, we call this just to be sure. And we know
            // we're not on an I/O thread or anything, so just call await.
            allChannels.close().awaitUninterruptibly();

            nettyOptions.onClusterClose(eventLoopGroup);
            nettyOptions.onClusterClose(timer);
        }
    }

    private static final class Flusher implements Runnable {
        final WeakReference<EventLoop> eventLoopRef;
        final Queue<FlushItem> queued = new ConcurrentLinkedQueue<FlushItem>();
        final AtomicBoolean running = new AtomicBoolean(false);
        final HashSet<Channel> channels = new HashSet<Channel>();
        int runsWithNoWork = 0;

        private Flusher(EventLoop eventLoop) {
            this.eventLoopRef = new WeakReference<EventLoop>(eventLoop);
        }

        void start() {
            if (!running.get() && running.compareAndSet(false, true)) {
                EventLoop eventLoop = eventLoopRef.get();
                if (eventLoop != null)
                    eventLoop.execute(this);
            }
        }

        @Override
        public void run() {

            boolean doneWork = false;
            FlushItem flush;
            while (null != (flush = queued.poll())) {
                Channel channel = flush.channel;
                if (channel.isActive()) {
                    channels.add(channel);
                    channel.write(flush.request).addListener(flush.listener);
                    doneWork = true;
                }
            }

            // Always flush what we have (don't artificially delay to try to coalesce more messages)
            for (Channel channel : channels)
                channel.flush();
            channels.clear();

            if (doneWork) {
                runsWithNoWork = 0;
            } else {
                // either reschedule or cancel
                if (++runsWithNoWork > 5) {
                    running.set(false);
                    if (queued.isEmpty() || !running.compareAndSet(false, true))
                        return;
                }
            }

            EventLoop eventLoop = eventLoopRef.get();
            if (eventLoop != null && !eventLoop.isShuttingDown()) {
                eventLoop.schedule(this, 10000, TimeUnit.NANOSECONDS);
            }
        }
    }

    private static final ConcurrentMap<EventLoop, Flusher> flusherLookup = new MapMaker()
            .concurrencyLevel(16)
            .weakKeys()
            .makeMap();

    private static class FlushItem {
        final Channel channel;
        final Object request;
        final ChannelFutureListener listener;

        private FlushItem(Channel channel, Object request, ChannelFutureListener listener) {
            this.channel = channel;
            this.request = request;
            this.listener = listener;
        }
    }

    private void flush(FlushItem item) {
        EventLoop loop = item.channel.eventLoop();
        Flusher flusher = flusherLookup.get(loop);
        if (flusher == null) {
            Flusher alt = flusherLookup.putIfAbsent(loop, flusher = new Flusher(loop));
            if (alt != null)
                flusher = alt;
        }

        flusher.queued.add(item);
        flusher.start();
    }

    class Dispatcher extends SimpleChannelInboundHandler<Message.Response> {

        final StreamIdGenerator streamIdHandler;
        private final ConcurrentMap<Integer, ResponseHandler> pending = new ConcurrentHashMap<Integer, ResponseHandler>();

        Dispatcher() {
            ProtocolVersion protocolVersion = factory.protocolVersion;
            if (protocolVersion == null) {
                // This happens for the first control connection because the protocol version has not been
                // negotiated yet.
                protocolVersion = ProtocolVersion.V2;
            }
            streamIdHandler = StreamIdGenerator.newInstance(protocolVersion);
        }

        void add(ResponseHandler handler) {
            ResponseHandler old = pending.put(handler.streamId, handler);
            assert old == null;
        }

        void removeHandler(ResponseHandler handler, boolean releaseStreamId) {

            // If we don't release the ID, mark first so that we can rely later on the fact that if
            // we receive a response for an ID with no handler, it's that this ID has been marked.
            if (!releaseStreamId)
                streamIdHandler.mark(handler.streamId);

            // If a RequestHandler is cancelled right when the response arrives, this method (called with releaseStreamId=false) will race with messageReceived.
            // messageReceived could have already released the streamId, which could have already been reused by another request. We must not remove the handler
            // if it's not ours, because that would cause the other request to hang forever.
            boolean removed = pending.remove(handler.streamId, handler);
            if (!removed) {
                // We raced, so if we marked the streamId above, that was wrong.
                if (!releaseStreamId)
                    streamIdHandler.unmark(handler.streamId);
                return;
            }
            handler.cancelTimeout();

            if (releaseStreamId)
                streamIdHandler.release(handler.streamId);

            if (isClosed())
                tryTerminate(false);
        }

        @Override
        protected void channelRead0(ChannelHandlerContext ctx, Message.Response response) throws Exception {
            int streamId = response.getStreamId();

            if (logger.isTraceEnabled())
                logger.trace("{}, stream {}, received: {}", Connection.this, streamId, asDebugString(response));

            if (streamId < 0) {
                factory.defaultHandler.handle(response);
                return;
            }

            ResponseHandler handler = pending.get(streamId);
            if (handler == null) {
                // if there is no handler release the stream id
                streamIdHandler.release(streamId);

                // During normal operation, we should not receive responses for which we don't have a handler. There is
                // two cases however where this can happen:
                //   1) The connection has been defuncted due to some internal error and we've raced between removing the
                //      handler and actually closing the connection; since the original error has been logged, we're fine
                //      ignoring this completely.
                //   2) This request has timed out. In that case, we've already switched to another host (or errored out
                //      to the user). So log it for debugging purpose, but it's fine ignoring otherwise.
                streamIdHandler.unmark(streamId);
                if (logger.isDebugEnabled())
                    logger.debug("{} Response received on stream {} but no handler set anymore (either the request has "
                            + "timed out or it was closed due to another error). Received message is {}", Connection.this, streamId, asDebugString(response));
                return;
            }
            // If the handler does not support multiple responses, then release it, otherwise the callback must do so
            // when the final response is received. Releasing the handler will release the stream id and remove it
            // as a handler.
            if (!handler.multipleResponses)
                handler.release();

            handler.cancelTimeout();
            handler.callback.onSet(Connection.this, response, System.nanoTime() - handler.startTime, handler.retryCount);

            // If we happen to be closed and we're the last outstanding request, we need to terminate the connection
            // (note: this is racy as the signaling can be called more than once, but that's not a problem)
            if (isClosed())
                tryTerminate(false);
        }

        @Override
        public void userEventTriggered(ChannelHandlerContext ctx, Object evt) throws Exception {
            if (!isClosed() && evt instanceof IdleStateEvent && ((IdleStateEvent) evt).state() == READER_IDLE) {
                logger.debug("{} was inactive for {} seconds, sending heartbeat", Connection.this, factory.configuration.getPoolingOptions().getHeartbeatIntervalSeconds());
                write(HEARTBEAT_CALLBACK);
            }
        }

        // Make sure we don't print huge responses in debug/error logs.
        private String asDebugString(Object obj) {
            if (obj == null)
                return "null";

            String msg = obj.toString();
            if (msg.length() < 500)
                return msg;

            return msg.substring(0, 500) + "... [message of size " + msg.length() + " truncated]";
        }

        @Override
        public void exceptionCaught(ChannelHandlerContext ctx, Throwable cause) throws Exception {
            if (logger.isDebugEnabled())
                logger.debug(String.format("%s connection error", Connection.this), cause);

            // Ignore exception while writing, this will be handled by write() directly
            if (writer.get() > 0)
                return;

            if (cause instanceof DecoderException) {
                Throwable error = cause.getCause();
                // Special case, if we encountered a FrameTooLongException, raise exception on handler and don't defunct it since
                // the connection is in an ok state.
                if (error != null && error instanceof FrameTooLongException) {
                    FrameTooLongException ftle = (FrameTooLongException) error;
                    int streamId = ftle.getStreamId();
                    ResponseHandler handler = pending.remove(streamId);
                    streamIdHandler.release(streamId);
                    if (handler == null) {
                        streamIdHandler.unmark(streamId);
                        if (logger.isDebugEnabled())
                            logger.debug("{} FrameTooLongException received on stream {} but no handler set anymore (either the request has "
                                    + "timed out or it was closed due to another error).", Connection.this, streamId);
                        return;
                    }
                    handler.cancelTimeout();
                    handler.callback.onException(Connection.this, ftle, System.nanoTime() - handler.startTime, handler.retryCount);
                    return;
                }
            }
            defunct(new TransportException(address, String.format("Unexpected exception triggered (%s)", cause), cause));
        }

        void errorOutAllHandler(ConnectionException ce) {
            Iterator<ResponseHandler> iter = pending.values().iterator();
            while (iter.hasNext()) {
                ResponseHandler handler = iter.next();
                handler.cancelTimeout();
                handler.callback.onException(Connection.this, ce, System.nanoTime() - handler.startTime, handler.retryCount);
                iter.remove();
            }
        }
    }

    private class ChannelCloseListener implements ChannelFutureListener {
        @Override
        public void operationComplete(ChannelFuture future) throws Exception {
            // If we've closed the channel client side then we don't really want to defunct the connection, but
            // if there is remaining thread waiting on us, we still want to wake them up
            if (!isInitialized || isClosed()) {
                dispatcher.errorOutAllHandler(new TransportException(address, "Channel has been closed"));
                // we still want to force so that the future completes
                Connection.this.closeAsync().force();
            } else
                defunct(new TransportException(address, "Channel has been closed"));
        }
    }

    private static final ResponseCallback HEARTBEAT_CALLBACK = new ResponseCallback() {

        @Override
        public Message.Request request() {
            return new Requests.Options();
        }

        @Override
        public int retryCount() {
            return 0; // no retries here
        }

        @Override
        public void onSet(Connection connection, Message.Response response, long latency, int retryCount) {
            switch (response.type) {
                case SUPPORTED:
                    logger.debug("{} heartbeat query succeeded", connection);
                    break;
                default:
                    fail(connection, new ConnectionException(connection.address, "Unexpected heartbeat response: " + response));
            }
        }

        @Override
        public void onException(Connection connection, Exception exception, long latency, int retryCount) {
            // Nothing to do: the connection is already defunct if we arrive here
        }

        @Override
        public boolean onTimeout(Connection connection, long latency, int retryCount) {
            fail(connection, new ConnectionException(connection.address, "Heartbeat query timed out"));
            return true;
        }

        private void fail(Connection connection, Exception e) {
            connection.defunct(e);
        }
    };

    private class ConnectionCloseFuture extends CloseFuture {

        @Override
        public ConnectionCloseFuture force() {
            // Note: we must not call releaseExternalResources on the bootstrap, because this shutdown the executors, which are shared

            // This method can be thrown during initialization, at which point channel is not yet set. This is ok.
            if (channel == null) {
                set(null);
                return this;
            }

            // We're going to close this channel. If anyone is waiting on that connection, we should defunct it otherwise it'll wait
            // forever. In general this won't happen since we get there only when all ongoing query are done, but this can happen
            // if the shutdown is forced. This is a no-op if there is no handler set anymore.
            dispatcher.errorOutAllHandler(new TransportException(address, "Connection has been closed"));

            ChannelFuture future = channel.close();
            future.addListener(new ChannelFutureListener() {
                public void operationComplete(ChannelFuture future) {
                    factory.allChannels.remove(channel);
                    if (future.cause() != null) {
                        logger.warn("Error closing channel", future.cause());
                        ConnectionCloseFuture.this.setException(future.cause());
                    } else
                        ConnectionCloseFuture.this.set(null);
                }
            });
            return this;
        }
    }

    private class SetKeyspaceAttempt {
        private final String keyspace;
        private final ListenableFuture<Connection> future;

        SetKeyspaceAttempt(String keyspace, ListenableFuture<Connection> future) {
            this.keyspace = keyspace;
            this.future = future;
        }

        @Override
        public boolean equals(Object o) {
            if (this == o)
                return true;
            if (!(o instanceof SetKeyspaceAttempt))
                return false;

            SetKeyspaceAttempt that = (SetKeyspaceAttempt) o;

            return keyspace != null ? keyspace.equals(that.keyspace) : that.keyspace == null;

        }

        @Override
        public int hashCode() {
            return keyspace != null ? keyspace.hashCode() : 0;
        }
    }

    static class Future extends AbstractFuture<Message.Response> implements RequestHandler.Callback {

        private final Message.Request request;
        private volatile InetSocketAddress address;

        Future(Message.Request request) {
            this.request = request;
        }

        @Override
        public void register(RequestHandler handler) {
            // noop, we don't care about the handler here so far
        }

        @Override
        public Message.Request request() {
            return request;
        }

        @Override
        public int retryCount() {
            // This is ignored, as there is no retry logic in this class
            return 0;
        }

        @Override
        public void onSet(Connection connection, Message.Response response, ExecutionInfo info, Statement statement, long latency) {
            onSet(connection, response, latency, 0);
        }

        @Override
        public void onSet(Connection connection, Message.Response response, long latency, int retryCount) {
            this.address = connection.address;
            super.set(response);
        }

        @Override
        public void onException(Connection connection, Exception exception, long latency, int retryCount) {
            // If all nodes are down, we will get a null connection here. This is fine, if we have
            // an exception, consumers shouldn't assume the address is not null.
            if (connection != null)
                this.address = connection.address;
            super.setException(exception);
        }

        @Override
        public boolean onTimeout(Connection connection, long latency, int retryCount) {
            assert connection != null; // We always timeout on a specific connection, so this shouldn't be null
            this.address = connection.address;
            return super.setException(new OperationTimedOutException(connection.address));
        }

        InetSocketAddress getAddress() {
            return address;
        }
    }

    interface ResponseCallback {
        Message.Request request();

        int retryCount();

        void onSet(Connection connection, Message.Response response, long latency, int retryCount);

        void onException(Connection connection, Exception exception, long latency, int retryCount);

        boolean onTimeout(Connection connection, long latency, int retryCount);
    }

    static class ResponseHandler {

        final Connection connection;
        final int streamId;
        final ResponseCallback callback;
        final int retryCount;
        /**
         * This is set to true when we can receive more than one response with the same stream id
         */
        private final boolean multipleResponses;
        private final long readTimeoutMillis;

        private final long startTime;
        private volatile Timeout timeout;

        private final AtomicBoolean isCancelled = new AtomicBoolean();

        ResponseHandler(Connection connection, long statementReadTimeoutMillis, ResponseCallback callback, boolean multipleResponses)
                throws BusyConnectionException {
            this.connection = connection;
            this.readTimeoutMillis = (statementReadTimeoutMillis >= 0) ? statementReadTimeoutMillis : connection.factory.getReadTimeoutMillis();
            this.streamId = connection.dispatcher.streamIdHandler.next();
            if (streamId == -1)
                throw new BusyConnectionException(connection.address);
            this.callback = callback;
            this.retryCount = callback.retryCount();
            this.multipleResponses = multipleResponses;

            this.startTime = System.nanoTime();
        }

        void startTimeout() {
            this.timeout = this.readTimeoutMillis <= 0 ? null : connection.factory.timer.newTimeout(onTimeoutTask(), this.readTimeoutMillis, TimeUnit.MILLISECONDS);
        }

        void cancelTimeout() {
            if (timeout != null)
                timeout.cancel();
        }

        boolean cancelHandler() {
            if (!isCancelled.compareAndSet(false, true))
                return false;

            // We haven't really received a response: we want to remove the handle because we gave up on that
            // request and there is no point in holding the handler, but we don't release the streamId. If we
            // were, a new request could reuse that ID but get the answer to the request we just gave up on instead
            // of its own answer, and we would have no way to detect that.
            connection.dispatcher.removeHandler(this, false);
            return true;
        }

        /**
         * Remove this handler and release the stream id.
         */
        void release() {
            connection.dispatcher.pending.remove(streamId);
            connection.dispatcher.streamIdHandler.release(streamId);
        }

        private TimerTask onTimeoutTask() {
            return new TimerTask() {
                @Override
                public void run(Timeout timeout) {
                    if (callback.onTimeout(connection, System.nanoTime() - startTime, retryCount)
                            // With multiple responses, can't cancel the handler: the first response would release the
                            // streamId, and the next ones would produce corrupt data if the streamId was reused in the
                            // meantime.
                            && !multipleResponses) {
                        cancelHandler();
                    }
                }
            };
        }
    }

    interface DefaultResponseHandler {
        void handle(Message.Response response);
    }

    private static class Initializer extends ChannelInitializer<SocketChannel> {
        // Stateless handlers
        private static final Message.ProtocolDecoder messageDecoder = new Message.ProtocolDecoder();
        private static final Message.ProtocolEncoder messageEncoderV1 = new Message.ProtocolEncoder(ProtocolVersion.V1);
        private static final Message.ProtocolEncoder messageEncoderV2 = new Message.ProtocolEncoder(ProtocolVersion.V2);
        private static final Message.ProtocolEncoder messageEncoderV3 = new Message.ProtocolEncoder(ProtocolVersion.V3);
        private static final Message.ProtocolEncoder messageEncoderV4 = new Message.ProtocolEncoder(ProtocolVersion.V4);
        private static final Message.ProtocolEncoder messageEncoderV5 = new Message.ProtocolEncoder(ProtocolVersion.V5);
<<<<<<< HEAD
        private static final Message.ProtocolEncoder messageEncoderDSE_V1 = new Message.ProtocolEncoder(ProtocolVersion.DSE_V1);
=======
>>>>>>> a13c5d5f
        private static final Frame.Encoder frameEncoder = new Frame.Encoder();

        private final ProtocolVersion protocolVersion;
        private final Connection connection;
        private final FrameCompressor compressor;
        private final SSLOptions sslOptions;
        private final NettyOptions nettyOptions;
        private final ChannelHandler idleStateHandler;
        private final CodecRegistry codecRegistry;

        Initializer(Connection connection, ProtocolVersion protocolVersion, FrameCompressor compressor, SSLOptions sslOptions, int heartBeatIntervalSeconds, NettyOptions nettyOptions, CodecRegistry codecRegistry) {
            this.connection = connection;
            this.protocolVersion = protocolVersion;
            this.compressor = compressor;
            this.sslOptions = sslOptions;
            this.nettyOptions = nettyOptions;
            this.codecRegistry = codecRegistry;
            this.idleStateHandler = new IdleStateHandler(heartBeatIntervalSeconds, 0, 0);
        }

        @Override
        protected void initChannel(SocketChannel channel) throws Exception {

            // set the codec registry so that it can be accessed by ProtocolDecoder
            channel.attr(Message.CODEC_REGISTRY_ATTRIBUTE_KEY).set(codecRegistry);

            ChannelPipeline pipeline = channel.pipeline();

            if (sslOptions != null) {
                if (sslOptions instanceof RemoteEndpointAwareSSLOptions)
                    pipeline.addLast("ssl", ((RemoteEndpointAwareSSLOptions) sslOptions).newSSLHandler(channel, connection.address));
                else
                    //noinspection deprecation
                    pipeline.addLast("ssl", sslOptions.newSSLHandler(channel));
            }

            //            pipeline.addLast("debug", new LoggingHandler(LogLevel.INFO));

            pipeline.addLast("frameDecoder", new Frame.Decoder());
            pipeline.addLast("frameEncoder", frameEncoder);

            if (compressor != null) {
                pipeline.addLast("frameDecompressor", new Frame.Decompressor(compressor));
                pipeline.addLast("frameCompressor", new Frame.Compressor(compressor));
            }

            pipeline.addLast("messageDecoder", messageDecoder);
            pipeline.addLast("messageEncoder", messageEncoderFor(protocolVersion));

            pipeline.addLast("idleStateHandler", idleStateHandler);

            pipeline.addLast("dispatcher", connection.dispatcher);

            nettyOptions.afterChannelInitialized(channel);
        }

        private Message.ProtocolEncoder messageEncoderFor(ProtocolVersion version) {
            switch (version) {
                case V1:
                    return messageEncoderV1;
                case V2:
                    return messageEncoderV2;
                case V3:
                    return messageEncoderV3;
                case V4:
                    return messageEncoderV4;
                case V5:
                    return messageEncoderV5;
<<<<<<< HEAD
                case DSE_V1:
                    return messageEncoderDSE_V1;
=======
>>>>>>> a13c5d5f
                default:
                    throw new DriverInternalError("Unsupported protocol version " + protocolVersion);
            }
        }
    }

    /**
     * A component that "owns" a connection, and should be notified when it dies.
     */
    interface Owner {
        void onConnectionDefunct(Connection connection);
    }
}<|MERGE_RESOLUTION|>--- conflicted
+++ resolved
@@ -262,10 +262,7 @@
                             case V3:
                             case V4:
                             case V5:
-<<<<<<< HEAD
                             case DSE_V1:
-=======
->>>>>>> a13c5d5f
                                 return authenticateV2(authenticator, protocolVersion, initExecutor);
                             default:
                                 throw defunct(protocolVersion.unsupported());
@@ -1417,10 +1414,7 @@
         private static final Message.ProtocolEncoder messageEncoderV3 = new Message.ProtocolEncoder(ProtocolVersion.V3);
         private static final Message.ProtocolEncoder messageEncoderV4 = new Message.ProtocolEncoder(ProtocolVersion.V4);
         private static final Message.ProtocolEncoder messageEncoderV5 = new Message.ProtocolEncoder(ProtocolVersion.V5);
-<<<<<<< HEAD
         private static final Message.ProtocolEncoder messageEncoderDSE_V1 = new Message.ProtocolEncoder(ProtocolVersion.DSE_V1);
-=======
->>>>>>> a13c5d5f
         private static final Frame.Encoder frameEncoder = new Frame.Encoder();
 
         private final ProtocolVersion protocolVersion;
@@ -1489,11 +1483,8 @@
                     return messageEncoderV4;
                 case V5:
                     return messageEncoderV5;
-<<<<<<< HEAD
                 case DSE_V1:
                     return messageEncoderDSE_V1;
-=======
->>>>>>> a13c5d5f
                 default:
                     throw new DriverInternalError("Unsupported protocol version " + protocolVersion);
             }
