--- conflicted
+++ resolved
@@ -791,18 +791,6 @@
         }
     }
 
-<<<<<<< HEAD
-    static void logIdempotenceWarning() {
-        if (WARNED_IDEMPOTENT.compareAndSet(false, true))
-            logger.warn("Not retrying statement because it is not idempotent (this message will be logged only once). " +
-                    "Note that this version of the driver changes the default retry behavior for non-idempotent " +
-                    "statements: they won't be automatically retried anymore. The driver marks statements " +
-                    "non-idempotent by default, so you should explicitly call setIdempotent(true) if your statements " +
-                    "are safe to retry. See http://goo.gl/4HrSby for more details.");
-    }
-
-=======
->>>>>>> a13c5d5f
     /**
      * The state of a SpeculativeExecution.
      * <p/>
