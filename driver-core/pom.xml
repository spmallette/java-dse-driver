<!--

         Copyright (C) 2012-2016 DataStax Inc.

         This software can be used solely with DataStax Enterprise. Please consult the license at
         http://www.datastax.com/terms/datastax-dse-driver-license-terms

-->
<project xmlns="http://maven.apache.org/POM/4.0.0" xmlns:xsi="http://www.w3.org/2001/XMLSchema-instance" xsi:schemaLocation="http://maven.apache.org/POM/4.0.0 http://maven.apache.org/maven-v4_0_0.xsd">
    <modelVersion>4.0.0</modelVersion>
    <parent>
        <groupId>com.datastax.cassandra</groupId>
<<<<<<< HEAD
        <artifactId>dse-parent</artifactId>
        <version>1.2.0-eap6-SNAPSHOT</version>
=======
        <artifactId>cassandra-driver-parent</artifactId>
        <version>3.2.0-SNAPSHOT</version>
>>>>>>> a13c5d5f
    </parent>
    <artifactId>dse-driver</artifactId>
    <packaging>bundle</packaging>
    <name>DataStax Enterprise Java Driver - Core</name>
    <description>A driver for DataStax Enterprise clusters (DSE), supporting DSE-specific features such as geospatial
        types, DSE Graph and DSE authentication.
    </description>
    <url>https://github.com/datastax/java-driver-dse</url>

    <properties>
        <main.basedir>${project.parent.basedir}</main.basedir>
        <apacheds.version>2.0.0-M19</apacheds.version>
    </properties>

    <dependencies>
        <dependency>
            <groupId>io.netty</groupId>
            <artifactId>netty-handler</artifactId>
            <version>${netty.version}</version>
        </dependency>

        <dependency>
            <groupId>com.google.guava</groupId>
            <artifactId>guava</artifactId>
            <version>${guava.version}</version>
        </dependency>

        <dependency>
            <groupId>io.dropwizard.metrics</groupId>
            <artifactId>metrics-core</artifactId>
            <version>${metrics.version}</version>
        </dependency>

        <dependency>
            <groupId>com.github.jnr</groupId>
            <artifactId>jnr-ffi</artifactId>
            <version>${jnr-ffi.version}</version>
        </dependency>

        <dependency>
            <groupId>com.github.jnr</groupId>
            <artifactId>jnr-posix</artifactId>
            <version>${jnr-posix.version}</version>
        </dependency>

        <dependency>
            <groupId>com.fasterxml.jackson.core</groupId>
            <artifactId>jackson-databind</artifactId>
            <version>${jackson.version}</version>
        </dependency>

        <dependency>
            <groupId>com.esri.geometry</groupId>
            <artifactId>esri-geometry-api</artifactId>
            <version>1.2.1</version>
        </dependency>

        <!-- Compression libraries for the protocol. -->
        <!-- Each of them is only a mandatory runtime dependency if you want to use the compression it offers -->

        <dependency>
            <groupId>org.xerial.snappy</groupId>
            <artifactId>snappy-java</artifactId>
            <version>${snappy.version}</version>
            <optional>true</optional>
        </dependency>

        <dependency>
            <groupId>net.jpountz.lz4</groupId>
            <artifactId>lz4</artifactId>
            <version>${lz4.version}</version>
            <optional>true</optional>
        </dependency>

        <!-- End of compression libraries -->

        <dependency>
            <groupId>io.netty</groupId>
            <artifactId>netty-transport-native-epoll</artifactId>
            <version>${netty.version}</version>
            <optional>true</optional>
        </dependency>

        <dependency>
            <groupId>org.hdrhistogram</groupId>
            <artifactId>HdrHistogram</artifactId>
            <version>${hdr.version}</version>
            <optional>true</optional>
        </dependency>

        <dependency>
            <groupId>org.testng</groupId>
            <artifactId>testng</artifactId>
            <version>${testng.version}</version>
            <scope>test</scope>
        </dependency>

        <dependency>
            <groupId>org.assertj</groupId>
            <artifactId>assertj-core</artifactId>
            <version>${assertj.version}</version>
            <scope>test</scope>
        </dependency>

        <dependency>
            <groupId>org.mockito</groupId>
            <artifactId>mockito-all</artifactId>
            <version>${mockito.version}</version>
            <scope>test</scope>
        </dependency>

        <dependency>
            <groupId>org.scassandra</groupId>
            <artifactId>java-client</artifactId>
            <version>${scassandra.version}</version>
            <scope>test</scope>
            <exclusions>
                <exclusion>
                    <groupId>ch.qos.logback</groupId>
                    <artifactId>logback-classic</artifactId>
                </exclusion>
            </exclusions>
        </dependency>

        <dependency>
            <groupId>org.apache.commons</groupId>
            <artifactId>commons-exec</artifactId>
            <version>${commons-exec.version}</version>
            <scope>test</scope>
        </dependency>

        <dependency>
            <groupId>io.netty</groupId>
            <artifactId>netty-tcnative</artifactId>
            <version>1.1.33.Fork26</version>
            <classifier>${os.detected.classifier}</classifier>
            <scope>test</scope>
        </dependency>

        <dependency>
            <groupId>log4j</groupId>
            <artifactId>log4j</artifactId>
            <version>${log4j.version}</version>
            <scope>test</scope>
        </dependency>

        <dependency>
            <groupId>org.slf4j</groupId>
            <artifactId>slf4j-log4j12</artifactId>
            <version>${slf4j-log4j12.version}</version>
            <scope>test</scope>
        </dependency>

        <dependency>
            <groupId>org.apache.directory.server</groupId>
            <artifactId>apacheds-core</artifactId>
            <version>${apacheds.version}</version>
            <scope>test</scope>
        </dependency>

        <dependency>
            <groupId>org.apache.directory.server</groupId>
            <artifactId>apacheds-protocol-kerberos</artifactId>
            <version>${apacheds.version}</version>
            <scope>test</scope>
        </dependency>

        <dependency>
            <groupId>org.apache.directory.server</groupId>
            <artifactId>apacheds-interceptor-kerberos</artifactId>
            <version>${apacheds.version}</version>
            <scope>test</scope>
        </dependency>

        <dependency>
            <groupId>org.apache.directory.server</groupId>
            <artifactId>apacheds-protocol-ldap</artifactId>
            <version>${apacheds.version}</version>
            <scope>test</scope>
        </dependency>

        <dependency>
            <groupId>org.apache.directory.server</groupId>
            <artifactId>apacheds-ldif-partition</artifactId>
            <version>${apacheds.version}</version>
            <scope>test</scope>
        </dependency>

        <dependency>
            <groupId>org.apache.directory.server</groupId>
            <artifactId>apacheds-jdbm-partition</artifactId>
            <version>${apacheds.version}</version>
            <scope>test</scope>
        </dependency>

        <dependency>
            <groupId>org.apache.directory.api</groupId>
            <artifactId>api-ldap-codec-standalone</artifactId>
            <version>1.0.0-M26</version>
            <scope>test</scope>
        </dependency>

    </dependencies>

    <build>
        <resources>
            <resource>
                <directory>src/main/resources</directory>
                <filtering>true</filtering>
            </resource>
        </resources>
        <plugins>
            <plugin>
                <groupId>org.codehaus.mojo</groupId>
                <artifactId>animal-sniffer-maven-plugin</artifactId>
                <executions>
                    <!-- First check: all classes must comply with JDK 6,
                    except those annotated with @IgnoreJDK6Requirement -->
                    <execution>
                        <id>check</id>
                        <phase>process-classes</phase>
                        <goals>
                            <goal>check</goal>
                        </goals>
                        <configuration>
                            <signature>
                                <groupId>org.codehaus.mojo.signature</groupId>
                                <artifactId>java16</artifactId>
                                <version>1.0</version>
                            </signature>
                            <annotations>
                                <annotation>com.datastax.driver.dse.IgnoreJDK6Requirement</annotation>
                            </annotations>
                        </configuration>
                    </execution>
                    <!-- Second check: all classes must comply with JDK 8 -->
                    <execution>
                        <id>check-jdk8</id>
                        <phase>process-classes</phase>
                        <goals>
                            <goal>check</goal>
                        </goals>
                        <configuration>
                            <signature>
                                <groupId>org.codehaus.mojo.signature</groupId>
                                <artifactId>java18</artifactId>
                                <version>1.0</version>
                            </signature>
                        </configuration>
                    </execution>
                </executions>
            </plugin>
            <plugin>
                <groupId>org.codehaus.mojo</groupId>
                <artifactId>clirr-maven-plugin</artifactId>
                <version>2.8</version>
                <executions>
                    <!--
                        First execution to compare DSE classes against the previous JAR.
                    -->
                    <execution>
                        <id>clirr-dse-packages</id>
                        <phase>verify</phase>
                        <goals>
                            <goal>check</goal>
                        </goals>
                        <configuration>
                            <comparisonVersion>1.1.0</comparisonVersion>
                            <includes>
                                <!--
                                    TODO replace with com/datastax/driver/** when we have a released version of dse-driver with the core classes included.
                                -->
                                <include>com/datastax/driver/dse/**</include>
                            </includes>
                            <ignoredDifferencesFile>../clirr-ignores.xml</ignoredDifferencesFile>
                        </configuration>
                    </execution>
                    <!--
                        Second execution to compare core classes against the original OSS core.
                        TODO remove this when we have a released version of dse-driver with the core classes included.
                    -->
                    <execution>
                        <id>clirr-core-packages</id>
                        <phase>verify</phase>
                        <goals>
                            <goal>check</goal>
                        </goals>
                        <configuration>
                            <comparisonArtifacts>
                                <comparisonArtifact>
                                    <groupId>com.datastax.cassandra</groupId>
                                    <artifactId>cassandra-driver-core</artifactId>
                                    <version>${oss-driver.version}</version>
                                </comparisonArtifact>
                            </comparisonArtifacts>
                            <includes>
                                <include>com/datastax/driver/core/**</include>
                            </includes>
                            <ignoredDifferencesFile>../clirr-ignores.xml</ignoredDifferencesFile>
                        </configuration>
                    </execution>
                </executions>
                <!--
                Workaround to make clirr plugin work with Java 8.
                The bug is actually in the BCEL library,
                see https://issues.apache.org/jira/browse/BCEL-173.
                See also https://github.com/RichardWarburton/lambda-behave/issues/31#issuecomment-86052095
                -->
                <dependencies>
                    <dependency>
                        <groupId>com.google.code.findbugs</groupId>
                        <artifactId>bcel-findbugs</artifactId>
                        <version>6.0</version>
                    </dependency>
                </dependencies>
            </plugin>
            <plugin>
                <groupId>org.apache.maven.plugins</groupId>
                <artifactId>maven-jar-plugin</artifactId>
                <version>2.2</version>
                <executions>
                    <execution>
                        <goals>
                            <goal>test-jar</goal>
                        </goals>
                        <phase>test-compile</phase>
                    </execution>
                </executions>
            </plugin>
            <plugin>
                <groupId>org.apache.felix</groupId>
                <artifactId>maven-bundle-plugin</artifactId>
                <extensions>true</extensions>
                <version>2.4.0</version>
                <!--
                  Default configuration, used by the `bundle` goal that is implicitly bound to the `package` phase
                  (because the project uses the `bundle` packaging)
                  This generate the manifest for the 'shade-excluding-netty' artifact.
                -->
                <configuration>
                    <instructions>
                        <Bundle-SymbolicName>com.datastax.driver.dse</Bundle-SymbolicName>
                        <Bundle-Version>${project.version}</Bundle-Version>
                        <_include>-osgi.bnd</_include>
                        <Import-Package>
                            <!-- JNR does not provide OSGi bundles, so exclude it; the driver can live without it -->
<<<<<<< HEAD
                            <![CDATA[
                                com.google.common*;version="[${guava.version},20)",
                                !jnr.*,
                                !com.fasterxml.jackson.*,
                                !com.esri.core.geometry.*,
                                !org.json.*,
                                !org.codehaus.jackson.*,
                                ,*
                            ]]></Import-Package>
                        <Export-Package>
                            com.datastax.driver.core.*;version=${oss-driver.version},com.datastax.driver.dse.*
                        </Export-Package>
                        <Private-Package>com.datastax.shaded.*</Private-Package>
=======
                            <![CDATA[com.google.common*;version="[16.0.1,21)",!jnr.*,*]]></Import-Package>
>>>>>>> a13c5d5f
                    </instructions>
                    <supportedProjectTypes>
                        <supportedProjectType>jar</supportedProjectType>
                        <supportedProjectType>bundle</supportedProjectType>
                        <supportedProjectType>pom</supportedProjectType>
                    </supportedProjectTypes>
                </configuration>
                <executions>
                    <!-- Alternate execution to generate the manifest for the 'shade-including-netty' artifact -->
                    <execution>
                        <id>bundle-manifest-shaded</id>
                        <phase>prepare-package</phase>
                        <goals>
                            <goal>manifest</goal>
                        </goals>
                        <configuration>
                            <manifestLocation>${project.build.directory}/META-INF-shaded</manifestLocation>
                            <instructions>
                                <Import-Package>
                                    <!--
                                    JNR does not provide OSGi bundles, so exclude it; the driver can live without it
                                    Explicitly import javax.security.cert because it's required by Netty, but Netty has been explicitly excluded
                                    -->
<<<<<<< HEAD
                                    <![CDATA[
                                        com.google.common.*;version="[${guava.version},20)",
                                        !jnr.*,
                                        !com.fasterxml.jackson.*,
                                        !com.esri.core.geometry.*,
                                        !org.json.*,
                                        !org.codehaus.jackson.*,
                                        !io.netty.*,
                                        javax.security.cert,
                                        *
                                    ]]></Import-Package>
=======
                                    <![CDATA[com.google.common.*;version="[16.0.1,21)",!jnr.*,!io.netty.*,javax.security.cert,*]]></Import-Package>
>>>>>>> a13c5d5f
                                <Private-Package>com.datastax.shaded.*</Private-Package>
                            </instructions>
                        </configuration>
                    </execution>
                </executions>
            </plugin>
            <plugin>
                <artifactId>maven-shade-plugin</artifactId>
                <version>2.3</version>
                <executions>
                    <!-- Shade Jackson and ESRI, but not Netty. This is the default artifact. -->
                    <execution>
                        <id>shade-excluding-netty</id>
                        <phase>package</phase>
                        <goals>
                            <goal>shade</goal>
                        </goals>
                        <configuration>
                            <artifactSet>
                                <includes>
                                    <include>com.fasterxml.jackson.core:*</include>
                                    <include>com.esri.geometry:*</include>
                                    <include>org.json:*</include>
                                    <include>org.codehaus.jackson:*</include>
                                </includes>
                            </artifactSet>
                            <relocations>
                                <relocation>
                                    <pattern>com.fasterxml.jackson</pattern>
                                    <shadedPattern>com.datastax.shaded.jackson</shadedPattern>
                                </relocation>
                                <relocation>
                                    <pattern>com.esri.core.geometry</pattern>
                                    <shadedPattern>com.datastax.shaded.esri</shadedPattern>
                                </relocation>
                                <relocation>
                                    <pattern>org.json</pattern>
                                    <shadedPattern>com.datastax.shaded.json</shadedPattern>
                                </relocation>
                                <relocation>
                                    <pattern>org.codehaus.jackson</pattern>
                                    <shadedPattern>com.datastax.shaded.codehaus.jackson</shadedPattern>
                                </relocation>
                            </relocations>
                            <filters>
                                <filter>
                                    <artifact>com.fasterxml.jackson.core:*</artifact>
                                    <excludes>
                                        <exclude>META-INF/maven/**</exclude>
                                        <exclude>META-INF/services/**</exclude>
                                    </excludes>
                                </filter>
                                <filter>
                                    <artifact>com.esri.geometry:*</artifact>
                                    <excludes>
                                        <exclude>META-INF/maven/**</exclude>
                                        <exclude>META-INF/services/**</exclude>
                                    </excludes>
                                </filter>
                            </filters>
                        </configuration>
                    </execution>
                    <!--
                      Shade Jackson, ESRI and Netty. This is the alternate artifact that is attached with the 'shaded'
                      classifier.
                    -->
                    <execution>
                        <id>shade-including-netty</id>
                        <phase>package</phase>
                        <goals>
                            <goal>shade</goal>
                        </goals>
                        <configuration>
                            <shadedArtifactAttached>true</shadedArtifactAttached>
                            <artifactSet>
                                <includes>
                                    <include>io.netty:*</include>
                                    <include>com.fasterxml.jackson.core:*</include>
                                    <include>com.esri.geometry:*</include>
                                    <include>org.json:*</include>
                                    <include>org.codehaus.jackson:*</include>
                                </includes>
                                <excludes>
                                    <exclude>io.netty:netty-transport-native-epoll</exclude>
                                </excludes>
                            </artifactSet>
                            <relocations>
                                <relocation>
                                    <pattern>io.netty</pattern>
                                    <shadedPattern>com.datastax.shaded.netty</shadedPattern>
                                </relocation>
                                <relocation>
                                    <pattern>com.fasterxml.jackson</pattern>
                                    <shadedPattern>com.datastax.shaded.jackson</shadedPattern>
                                </relocation>
                                <relocation>
                                    <pattern>com.esri.core.geometry</pattern>
                                    <shadedPattern>com.datastax.shaded.esri</shadedPattern>
                                </relocation>
                                <relocation>
                                    <pattern>org.json</pattern>
                                    <shadedPattern>com.datastax.shaded.json</shadedPattern>
                                </relocation>
                                <relocation>
                                    <pattern>org.codehaus.jackson</pattern>
                                    <shadedPattern>com.datastax.shaded.codehaus.jackson</shadedPattern>
                                </relocation>
                            </relocations>
                            <filters>
                                <filter>
                                    <artifact>com.fasterxml.jackson.core:*</artifact>
                                    <excludes>
                                        <exclude>META-INF/maven/**</exclude>
                                        <exclude>META-INF/services/**</exclude>
                                    </excludes>
                                </filter>
                                <filter>
                                    <artifact>com.esri.geometry:*</artifact>
                                    <excludes>
                                        <exclude>META-INF/maven/**</exclude>
                                        <exclude>META-INF/services/**</exclude>
                                    </excludes>
                                </filter>
                            </filters>
                            <transformers>
                                <transformer implementation="org.apache.maven.plugins.shade.resource.DontIncludeResourceTransformer">
                                    <resources>
                                        <resource>META-INF/MANIFEST.MF</resource>
                                        <resource>META-INF/io.netty.versions.properties</resource>
                                        <resource>META-INF/maven/io.netty/netty-buffer/pom.properties</resource>
                                        <resource>META-INF/maven/io.netty/netty-buffer/pom.xml</resource>
                                        <resource>META-INF/maven/io.netty/netty-codec/pom.properties</resource>
                                        <resource>META-INF/maven/io.netty/netty-codec/pom.xml</resource>
                                        <resource>META-INF/maven/io.netty/netty-common/pom.properties</resource>
                                        <resource>META-INF/maven/io.netty/netty-common/pom.xml</resource>
                                        <resource>META-INF/maven/io.netty/netty-handler/pom.properties</resource>
                                        <resource>META-INF/maven/io.netty/netty-handler/pom.xml</resource>
                                        <resource>META-INF/maven/io.netty/netty-resolver/pom.properties</resource>
                                        <resource>META-INF/maven/io.netty/netty-resolver/pom.xml</resource>
                                        <resource>META-INF/maven/io.netty/netty-transport/pom.properties</resource>
                                        <resource>META-INF/maven/io.netty/netty-transport/pom.xml</resource>
                                    </resources>
                                </transformer>
                                <!-- Pick up the alternate manifest that was generated by the alternate execution of the bundle plugin -->
                                <transformer implementation="org.apache.maven.plugins.shade.resource.IncludeResourceTransformer">
                                    <resource>META-INF/MANIFEST.MF</resource>
                                    <file>${project.build.directory}/META-INF-shaded/MANIFEST.MF</file>
                                </transformer>
                            </transformers>
                        </configuration>
                    </execution>
                </executions>
            </plugin>
        </plugins>

        <pluginManagement>
            <plugins>
                <!--This plugin's configuration is used to store Eclipse m2e settings only. It has no influence on the Maven build itself.-->
                <plugin>
                    <groupId>org.eclipse.m2e</groupId>
                    <artifactId>lifecycle-mapping</artifactId>
                    <version>1.0.0</version>
                    <configuration>
                        <lifecycleMappingMetadata>
                            <pluginExecutions>
                                <pluginExecution>
                                    <pluginExecutionFilter>
                                        <groupId>org.apache.maven.plugins</groupId>
                                        <artifactId>maven-jar-plugin</artifactId>
                                        <versionRange>[2.2,)</versionRange>
                                        <goals>
                                            <goal>test-jar</goal>
                                        </goals>
                                    </pluginExecutionFilter>
                                    <action>
                                        <ignore />
                                    </action>
                                </pluginExecution>
                            </pluginExecutions>
                        </lifecycleMappingMetadata>
                    </configuration>
                </plugin>
            </plugins>
        </pluginManagement>
        <extensions>
            <extension>
                <groupId>kr.motd.maven</groupId>
                <artifactId>os-maven-plugin</artifactId>
                <version>1.4.1.Final</version>
            </extension>
        </extensions>
    </build>

    <profiles>
        <profile>
            <id>isolated</id>
            <properties>
                <env>default</env>
            </properties>
            <build>
                <plugins>
                    <plugin>
                        <groupId>org.apache.maven.plugins</groupId>
                        <artifactId>maven-surefire-plugin</artifactId>
                        <version>2.16</version>
                        <configuration>
                            <skip>false</skip>
                            <includes>
                                <include>**/SSL*Test.java</include>
                                <include>**/ControlConnectionTest.java</include>
                                <include>**/ExtendedPeerCheckDisabledTest.java</include>
                                <include>**/UUIDsPID*.java</include>
                                <include>**/FrameLengthTest.java</include>
                            </includes>
                        </configuration>
                    </plugin>
                </plugins>
            </build>
        </profile>
    </profiles>

    <licenses>
        <license>
            <name>DataStax DSE Driver License</name>
            <url>http://www.datastax.com/terms/datastax-dse-driver-license-terms</url>
            <distribution>repo</distribution>
            <comments />
        </license>
    </licenses>

    <scm>
        <connection>scm:git:git@github.com:datastax/java-driver-dse.git</connection>
        <developerConnection>scm:git:git@github.com:datastax/java-driver-dse.git</developerConnection>
        <url>https://github.com/datastax/java-driver-dse</url>
        <tag>HEAD</tag>
    </scm>

    <developers>
        <developer>
            <name>Various</name>
            <organization>DataStax</organization>
        </developer>
    </developers>

</project>
<|MERGE_RESOLUTION|>--- conflicted
+++ resolved
@@ -10,13 +10,8 @@
     <modelVersion>4.0.0</modelVersion>
     <parent>
         <groupId>com.datastax.cassandra</groupId>
-<<<<<<< HEAD
         <artifactId>dse-parent</artifactId>
         <version>1.2.0-eap6-SNAPSHOT</version>
-=======
-        <artifactId>cassandra-driver-parent</artifactId>
-        <version>3.2.0-SNAPSHOT</version>
->>>>>>> a13c5d5f
     </parent>
     <artifactId>dse-driver</artifactId>
     <packaging>bundle</packaging>
@@ -363,9 +358,8 @@
                         <_include>-osgi.bnd</_include>
                         <Import-Package>
                             <!-- JNR does not provide OSGi bundles, so exclude it; the driver can live without it -->
-<<<<<<< HEAD
                             <![CDATA[
-                                com.google.common*;version="[${guava.version},20)",
+                                com.google.common*;version="[16.0.1,21)",
                                 !jnr.*,
                                 !com.fasterxml.jackson.*,
                                 !com.esri.core.geometry.*,
@@ -377,9 +371,6 @@
                             com.datastax.driver.core.*;version=${oss-driver.version},com.datastax.driver.dse.*
                         </Export-Package>
                         <Private-Package>com.datastax.shaded.*</Private-Package>
-=======
-                            <![CDATA[com.google.common*;version="[16.0.1,21)",!jnr.*,*]]></Import-Package>
->>>>>>> a13c5d5f
                     </instructions>
                     <supportedProjectTypes>
                         <supportedProjectType>jar</supportedProjectType>
@@ -403,9 +394,8 @@
                                     JNR does not provide OSGi bundles, so exclude it; the driver can live without it
                                     Explicitly import javax.security.cert because it's required by Netty, but Netty has been explicitly excluded
                                     -->
-<<<<<<< HEAD
                                     <![CDATA[
-                                        com.google.common.*;version="[${guava.version},20)",
+                                        com.google.common.*;version="[16.0.1,21)",
                                         !jnr.*,
                                         !com.fasterxml.jackson.*,
                                         !com.esri.core.geometry.*,
@@ -415,9 +405,6 @@
                                         javax.security.cert,
                                         *
                                     ]]></Import-Package>
-=======
-                                    <![CDATA[com.google.common.*;version="[16.0.1,21)",!jnr.*,!io.netty.*,javax.security.cert,*]]></Import-Package>
->>>>>>> a13c5d5f
                                 <Private-Package>com.datastax.shaded.*</Private-Package>
                             </instructions>
                         </configuration>
