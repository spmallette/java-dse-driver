<!--

         Copyright (C) 2012-2017 DataStax Inc.

         This software can be used solely with DataStax Enterprise. Please consult the license at
         http://www.datastax.com/terms/datastax-dse-driver-license-terms

-->
<project xmlns="http://maven.apache.org/POM/4.0.0" xmlns:xsi="http://www.w3.org/2001/XMLSchema-instance" xsi:schemaLocation="http://maven.apache.org/POM/4.0.0 http://maven.apache.org/maven-v4_0_0.xsd">
    <modelVersion>4.0.0</modelVersion>
    <parent>
<<<<<<< HEAD
        <groupId>com.datastax.dse</groupId>
        <artifactId>dse-java-driver-parent</artifactId>
        <version>1.2.3-SNAPSHOT</version>
=======
        <groupId>com.datastax.cassandra</groupId>
        <artifactId>cassandra-driver-parent</artifactId>
        <version>3.2.1-SNAPSHOT</version>
>>>>>>> cc6ec29e
    </parent>
    <artifactId>dse-java-driver-dist</artifactId>

    <properties>
        <main.basedir>${project.parent.basedir}</main.basedir>
    </properties>

    <!-- Should be pom but Javadoc generation requires a "classpath-capable" package -->
    <packaging>jar</packaging>

    <name>DataStax Enterprise Java Driver - Binary distribution</name>

    <!-- These dependencies are only here to ensure proper build order and proper inclusion of binaries in the final tarball -->
    <dependencies>
        <dependency>
            <groupId>com.datastax.dse</groupId>
            <artifactId>dse-java-driver-core</artifactId>
            <version>${project.parent.version}</version>
        </dependency>
        <dependency>
            <groupId>com.datastax.dse</groupId>
            <artifactId>dse-java-driver-mapping</artifactId>
            <version>${project.parent.version}</version>
        </dependency>
        <dependency>
            <groupId>com.datastax.dse</groupId>
            <artifactId>dse-java-driver-extras</artifactId>
            <version>${project.parent.version}</version>
        </dependency>
        <dependency>
            <groupId>com.datastax.dse</groupId>
            <artifactId>dse-java-driver-graph</artifactId>
            <version>${project.parent.version}</version>
        </dependency>
    </dependencies>

    <build>
        <finalName>dse-java-driver-${project.version}</finalName>
        <plugins>
            <plugin>
                <artifactId>maven-javadoc-plugin</artifactId>
                <version>2.9.1</version>
                <executions>
                    <execution>
                        <id>dependencies-javadoc</id>
                        <phase>package</phase>
                        <goals>
                            <goal>jar</goal>
                        </goals>
                        <configuration>
                            <includeDependencySources>true</includeDependencySources>
                        </configuration>
                    </execution>
                </executions>
            </plugin>
            <plugin>
                <artifactId>maven-assembly-plugin</artifactId>
                <version>3.0.0</version>
                <executions>
                    <execution>
                        <id>assemble-binary-tarball</id>
                        <phase>package</phase>
                        <goals>
                            <goal>single</goal>
                        </goals>
                    </execution>
                </executions>
                <configuration>
                    <appendAssemblyId>false</appendAssemblyId>
                    <descriptors>
                        <descriptor>src/assembly/binary-tarball.xml</descriptor>
                    </descriptors>
                    <tarLongFileMode>posix</tarLongFileMode>
                </configuration>
            </plugin>
            <plugin>
                <artifactId>maven-jar-plugin</artifactId>
                <version>3.0.2</version>
                <!-- http://stackoverflow.com/questions/13218313/unable-to-disable-generation-of-empty-jar-maven-jar-plugin -->
                <executions>
                    <execution>
                        <id>default-jar</id>
                        <phase>none</phase>
                    </execution>
                </executions>
            </plugin>
            <plugin>
                <artifactId>maven-jar-plugin</artifactId>
                <!-- http://stackoverflow.com/questions/13218313/unable-to-disable-generation-of-empty-jar-maven-jar-plugin -->
                <executions>
                    <execution>
                        <id>default-jar</id>
                        <phase>none</phase>
                    </execution>
                </executions>
            </plugin>
            <plugin>
                <groupId>org.apache.maven.plugins</groupId>
                <artifactId>maven-install-plugin</artifactId>
                <version>2.5.1</version>
                <configuration>
                    <skip>true</skip>
                </configuration>
            </plugin>
            <plugin>
                <groupId>org.apache.maven.plugins</groupId>
                <artifactId>maven-deploy-plugin</artifactId>
                <version>2.8.1</version>
                <configuration>
                    <skip>true</skip>
                </configuration>
            </plugin>
        </plugins>
    </build>

</project>
<|MERGE_RESOLUTION|>--- conflicted
+++ resolved
@@ -9,15 +9,9 @@
 <project xmlns="http://maven.apache.org/POM/4.0.0" xmlns:xsi="http://www.w3.org/2001/XMLSchema-instance" xsi:schemaLocation="http://maven.apache.org/POM/4.0.0 http://maven.apache.org/maven-v4_0_0.xsd">
     <modelVersion>4.0.0</modelVersion>
     <parent>
-<<<<<<< HEAD
         <groupId>com.datastax.dse</groupId>
         <artifactId>dse-java-driver-parent</artifactId>
         <version>1.2.3-SNAPSHOT</version>
-=======
-        <groupId>com.datastax.cassandra</groupId>
-        <artifactId>cassandra-driver-parent</artifactId>
-        <version>3.2.1-SNAPSHOT</version>
->>>>>>> cc6ec29e
     </parent>
     <artifactId>dse-java-driver-dist</artifactId>
 
@@ -105,16 +99,6 @@
                 </executions>
             </plugin>
             <plugin>
-                <artifactId>maven-jar-plugin</artifactId>
-                <!-- http://stackoverflow.com/questions/13218313/unable-to-disable-generation-of-empty-jar-maven-jar-plugin -->
-                <executions>
-                    <execution>
-                        <id>default-jar</id>
-                        <phase>none</phase>
-                    </execution>
-                </executions>
-            </plugin>
-            <plugin>
                 <groupId>org.apache.maven.plugins</groupId>
                 <artifactId>maven-install-plugin</artifactId>
                 <version>2.5.1</version>
