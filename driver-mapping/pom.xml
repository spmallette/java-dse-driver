--- conflicted
+++ resolved
@@ -10,13 +10,8 @@
     <modelVersion>4.0.0</modelVersion>
     <parent>
         <groupId>com.datastax.cassandra</groupId>
-<<<<<<< HEAD
         <artifactId>dse-parent</artifactId>
         <version>1.2.0-eap6-SNAPSHOT</version>
-=======
-        <artifactId>cassandra-driver-parent</artifactId>
-        <version>3.2.0-SNAPSHOT</version>
->>>>>>> a13c5d5f
     </parent>
     <artifactId>dse-driver-mapping</artifactId>
     <packaging>bundle</packaging>
