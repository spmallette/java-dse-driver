## Using the shaded JAR

The default driver JAR depends on [Netty](http://netty.io/), which is
used internally for networking.

This explicit dependency can be a problem if your application already
uses another Netty version. To avoid conflicts, we provide a "shaded"
version of the JAR, which bundles the Netty classes under a different
package name:

```xml
<dependency>
<<<<<<< HEAD
  <groupId>com.datastax.dse</groupId>
  <artifactId>dse-java-driver-core</artifactId>
  <version>1.2.2</version>
=======
  <groupId>com.datastax.cassandra</groupId>
  <artifactId>cassandra-driver-core</artifactId>
  <version>3.2.0</version>
>>>>>>> cc6ec29e
  <classifier>shaded</classifier>
  <!-- Because the shaded JAR uses the original POM, you still need
       to exclude this dependency explicitly: -->
  <exclusions>
    <exclusion>
      <groupId>io.netty</groupId>
      <artifactId>*</artifactId>
    </exclusion>
  </exclusions>
</dependency>
```

<<<<<<< HEAD
=======
If you also use the mapper, you need to remove its dependency to the
non-shaded JAR:

```xml
<dependency>
  <groupId>com.datastax.cassandra</groupId>
  <artifactId>cassandra-driver-core</artifactId>
  <version>3.2.0</version>
  <classifier>shaded</classifier>
  <exclusions>
    <exclusion>
      <groupId>io.netty</groupId>
      <artifactId>*</artifactId>
    </exclusion>
  </exclusions>
</dependency>
<dependency>
  <groupId>com.datastax.cassandra</groupId>
  <artifactId>cassandra-driver-mapping</artifactId>
  <version>3.2.0</version>
  <exclusions>
    <exclusion>
      <groupId>com.datastax.cassandra</groupId>
      <artifactId>cassandra-driver-core</artifactId>
    </exclusion>
  </exclusions>
</dependency>
```

>>>>>>> cc6ec29e
### Limitations

When using the shaded jar, it is not possible to configure the Netty layer.

Extending [NettyOptions] is not an option because `NettyOptions` API
exposes Netty classes, and as such it should only be extended
by clients using the non-shaded version of driver.
Attempting to extend `NettyOptions` with shaded Netty classes is not supported,
and in particular for OSGi applications,
it is likely that such a configuration would lead to compile and/or runtime errors.

Also, with shaded Netty classes, it is not possible to benefit
from [Netty native transports].

It is therefore normal to see the following log line when the driver starts and
detects that shaded Netty classes are being used:

    Detected shaded Netty classes in the classpath; native epoll transport will not work properly, defaulting to NIO.


<<<<<<< HEAD
[NettyOptions]:http://docs.datastax.com/en/drivers/java-dse/1.2/com/datastax/driver/core/NettyOptions.html
=======
[NettyOptions]:http://docs.datastax.com/en/drivers/java/3.2/com/datastax/driver/core/NettyOptions.html
>>>>>>> cc6ec29e
[Netty native transports]:http://netty.io/wiki/native-transports.html<|MERGE_RESOLUTION|>--- conflicted
+++ resolved
@@ -10,15 +10,9 @@
 
 ```xml
 <dependency>
-<<<<<<< HEAD
   <groupId>com.datastax.dse</groupId>
   <artifactId>dse-java-driver-core</artifactId>
   <version>1.2.2</version>
-=======
-  <groupId>com.datastax.cassandra</groupId>
-  <artifactId>cassandra-driver-core</artifactId>
-  <version>3.2.0</version>
->>>>>>> cc6ec29e
   <classifier>shaded</classifier>
   <!-- Because the shaded JAR uses the original POM, you still need
        to exclude this dependency explicitly: -->
@@ -31,15 +25,13 @@
 </dependency>
 ```
 
-<<<<<<< HEAD
-=======
 If you also use the mapper, you need to remove its dependency to the
 non-shaded JAR:
 
 ```xml
 <dependency>
-  <groupId>com.datastax.cassandra</groupId>
-  <artifactId>cassandra-driver-core</artifactId>
+  <groupId>com.datastax.dse</groupId>
+  <artifactId>dse-java-driver-core</artifactId>
   <version>3.2.0</version>
   <classifier>shaded</classifier>
   <exclusions>
@@ -50,19 +42,18 @@
   </exclusions>
 </dependency>
 <dependency>
-  <groupId>com.datastax.cassandra</groupId>
-  <artifactId>cassandra-driver-mapping</artifactId>
+  <groupId>com.datastax.dse</groupId>
+  <artifactId>dse-java-driver-mapping</artifactId>
   <version>3.2.0</version>
   <exclusions>
     <exclusion>
-      <groupId>com.datastax.cassandra</groupId>
-      <artifactId>cassandra-driver-core</artifactId>
+      <groupId>com.datastax.dse</groupId>
+      <artifactId>dse-java-driver-core</artifactId>
     </exclusion>
   </exclusions>
 </dependency>
 ```
 
->>>>>>> cc6ec29e
 ### Limitations
 
 When using the shaded jar, it is not possible to configure the Netty layer.
@@ -83,9 +74,5 @@
     Detected shaded Netty classes in the classpath; native epoll transport will not work properly, defaulting to NIO.
 
 
-<<<<<<< HEAD
 [NettyOptions]:http://docs.datastax.com/en/drivers/java-dse/1.2/com/datastax/driver/core/NettyOptions.html
-=======
-[NettyOptions]:http://docs.datastax.com/en/drivers/java/3.2/com/datastax/driver/core/NettyOptions.html
->>>>>>> cc6ec29e
 [Netty native transports]:http://netty.io/wiki/native-transports.html