--- conflicted
+++ resolved
@@ -25,46 +25,12 @@
 You can configure the generator at initialization:
 
 ```java
-<<<<<<< HEAD
 DseCluster.builder().addContactPoint("127.0.0.1")
-    .withTimestampGenerator(new MyCustomTimestampGenerator())
-    .build();
-```
-
-In addition, you can also override the default timestamp on a
-per-statement basis:
-
-```java
-Statement statement = new SimpleStatement(
-    "UPDATE users SET email = 'x@y.com' where id = 1");
-statement.setDefaultTimestamp(1234567890);
-session.execute(statement);
-```
-
-[tsg]: http://docs.datastax.com/en/drivers/java-dse/1.2/com/datastax/driver/core/TimestampGenerator.html
-[amtsg]: http://docs.datastax.com/en/drivers/java-dse/1.2/com/datastax/driver/core/AtomicMonotonicTimestampGenerator.html
-
-
-### Server-side generation
-
-This is the "legacy" behavior if you're connected to a DSE version
-that only supports protocol v2 or below. The server will assign a
-timestamp based on the time it receives the query.
-
-This can be a problem when the order of the writes matter: with unlucky
-timing (different coordinators, network latency, etc.), two successive
-requests from the same client might be processed in a different order
-server-side, and end up with out-of-order timestamps. If protocol v3 is
-not an option, the only workaround is to add `USING TIMESTAMP` in your
-queries.
-=======
-Cluster.builder().addContactPoint("127.0.0.1")
     .withTimestampGenerator(new SomeTimestampGeneratorImpl())
     .build();
 ```
 
 Two generator implementations are provided out of the box:
->>>>>>> 1050d339
 
 1. [AtomicMonotonicTimestampGenerator], which guarantees monotonicity of timestamps for all 
    threads. This is the default implementation (i.e. what will be used if you don't call 
@@ -76,12 +42,9 @@
 thread; only use it when threads are not in direct competition for timestamp ties (i.e., they are executing
 independent statements).
 
-<<<<<<< HEAD
 [amtsg]:  http://docs.datastax.com/en/drivers/java-dse/1.2/com/datastax/driver/core/AtomicMonotonicTimestampGenerator.html
 [tlmtsg]: http://docs.datastax.com/en/drivers/java-dse/1.2/com/datastax/driver/core/ThreadLocalMonotonicTimestampGenerator.html
 
-=======
->>>>>>> 1050d339
 #### Accuracy
 
 Both implementations strive to achieve microsecond resolution on a best-effort basis.
